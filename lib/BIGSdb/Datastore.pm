--- conflicted
+++ resolved
@@ -1526,11 +1526,7 @@
 		  locus_aliases schemes scheme_members scheme_fields composite_fields composite_field_values isolate_aliases user_permissions isolate_user_acl
 		  isolate_usergroup_acl projects project_members experiments experiment_sequences isolate_field_extended_attributes
 		  isolate_value_extended_attributes scheme_groups scheme_group_scheme_members scheme_group_group_members pcr pcr_locus probes probe_locus
-<<<<<<< HEAD
-		  sets set_loci set_schemes);
-=======
-		  samples);
->>>>>>> 02503847
+		  sets set_loci set_schemes samples);
 		push @tables, $self->{'system'}->{'view'}
 		  ? $self->{'system'}->{'view'}
 		  : 'isolates';
