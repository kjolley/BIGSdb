--- conflicted
+++ resolved
@@ -917,15 +917,9 @@
 	eval { $self->{'db'}->do($qry) };
 	$logger->error($@) if $@;
 	if ( $options->{'cache'} ) {
-<<<<<<< HEAD
-		foreach my $field ( @$scheme_fields, 'id' ) {
+		foreach my $field (@$scheme_fields) {
 			my $scheme_field_info = $self->get_scheme_field_info( $scheme_id, $field );
 			if ( $scheme_field_info->{'type'} eq 'text' ) {
-=======
-		foreach my $field ( @$scheme_fields ) {
-			my $scheme_field_info = $self->get_scheme_field_info($scheme_id, $field);
-			if ($scheme_field_info->{'type'} eq 'text'){
->>>>>>> 51e6a121
 				$self->{'db'}->do("CREATE INDEX i_$table\_$field ON $table (UPPER($field))");
 			} else {
 				$self->{'db'}->do("CREATE INDEX i_$table\_$field ON $table ($field)");
@@ -2332,10 +2326,9 @@
 		$submission_id, { fetch => 'row_hashref', cache => 'get_allele_submission' } );
 	return if !$submission;
 	my $fields = $options->{'fields'} // '*';
-	my $seq_data = $self->run_query(
-		"SELECT $fields FROM allele_submission_sequences WHERE submission_id=? ORDER BY index",
-		$submission_id, { fetch => 'all_arrayref', slice => {}, cache => 'get_allele_submission::sequences' }
-	);
+	my $seq_data =
+	  $self->run_query( "SELECT $fields FROM allele_submission_sequences WHERE submission_id=? ORDER BY index",
+		$submission_id, { fetch => 'all_arrayref', slice => {}, cache => 'get_allele_submission::sequences' } );
 	$submission->{'seqs'} = $seq_data;
 	return $submission;
 }
