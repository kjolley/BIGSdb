--- conflicted
+++ resolved
@@ -815,12 +815,7 @@
 		}
 		return;
 	}
-<<<<<<< HEAD
 	my $field_type = $self->get_field_type( $newdata{'field'} );
-=======
-	
-	my $field_type = $self->_get_field_type( $newdata{'field'} );
->>>>>>> 4944bb2d
 	if ( $newdata{'value'} =~ /^\[(.+)\]$/x ) {
 		my $comp_field      = $1;
 		my $comp_field_type = $self->get_field_type($comp_field);
