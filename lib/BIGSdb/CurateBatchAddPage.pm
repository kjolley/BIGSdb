#Written by Keith Jolley
#Copyright (c) 2010-2014, University of Oxford
#E-mail: keith.jolley@zoo.ox.ac.uk
#
#This file is part of Bacterial Isolate Genome Sequence Database (BIGSdb).
#
#BIGSdb is free software: you can redistribute it and/or modify
#it under the terms of the GNU General Public License as published by
#the Free Software Foundation, either version 3 of the License, or
#(at your option) any later version.
#
#BIGSdb is distributed in the hope that it will be useful,
#but WITHOUT ANY WARRANTY; without even the implied warranty of
#MERCHANTABILITY or FITNESS FOR A PARTICULAR PURPOSE.  See the
#GNU General Public License for more details.
#
#You should have received a copy of the GNU General Public License
#along with BIGSdb.  If not, see <http://www.gnu.org/licenses/>.
package BIGSdb::CurateBatchAddPage;
use strict;
use warnings;
use 5.010;
use Digest::MD5 qw(md5);
use List::MoreUtils qw(any none uniq);
use parent qw(BIGSdb::CurateAddPage);
use Log::Log4perl qw(get_logger);
use BIGSdb::Page qw(ALLELE_FLAGS SEQ_STATUS);
use BIGSdb::CurateAddPage qw(MAX_POSTGRES_COLS);
use Error qw(:try);
my $logger = get_logger('BIGSdb.Page');

sub print_content {
	my ($self) = @_;
	my $q = $self->{'cgi'};
	my $table         = $q->param('table') || '';
	my $cleaned_table = $table;
	my $locus         = $q->param('locus');
	$cleaned_table =~ tr/_/ /;
	if ( !$self->{'datastore'}->is_table($table) && !( $table eq 'samples' && @{ $self->{'xmlHandler'}->get_sample_field_list } ) ) {
		say "<div class=\"box\" id=\"statusbad\"><p>Table $table does not exist!</p></div>";
		return;
	}
	if ( $table eq 'sequences' && $locus ) {
		if ( !$self->{'datastore'}->is_locus($locus) ) {
			say "<div class=\"box\" id=\"statusbad\"><p>Locus $locus does not exist!</p></div>";
			return;
		}
		my $cleaned_locus = $self->clean_locus($locus);
		say "<h1>Batch insert $cleaned_locus sequences</h1>";
	} else {
		say "<h1>Batch insert $cleaned_table</h1>";
	}
	if ( !$self->can_modify_table($table) ) {
		say "<div class=\"box\" id=\"statusbad\"><p>Your user account is not allowed to add records to the $table table.</p></div>";
		return;
	}
	if ( $table eq 'sequence_bin' ) {
		say "<div class=\"box\" id=\"statusbad\"><p>You can not use this interface to add sequences to the bin.</p></div>";
		return;
	} elsif ( $table eq 'allele_sequences' ) {
		say "<div class=\"box\" id=\"statusbad\"><p>Tag allele sequences using the scan interface.</p></div>";
		return;
	}
	if (   ( $table eq 'scheme_fields' || $table eq 'scheme_members' )
		&& $self->{'system'}->{'dbtype'} eq 'sequences'
		&& !$q->param('data')
		&& !$q->param('checked_buffer') )
	{
		say "<div class=\"box\" id=\"warning\"><p>Please be aware that any modifications to the structure of a scheme will result in the "
		  . "removal of all data from it. This is done to ensure data integrity.  This does not affect allele designations, but any profiles "
		  . "will have to be reloaded.</p></div>";
	}
	my ( $uses_integer_id, $has_sender_field );
	if ( $self->{'system'}->{'dbtype'} eq 'isolates' && $table eq 'isolates' ) {
		( $uses_integer_id, $has_sender_field ) = ( 1, 1 );
	} else {
		my $attributes = $self->{'datastore'}->get_table_field_attributes($table);
		foreach my $att (@$attributes) {
			if ( $att->{'name'} eq 'id' && $att->{'type'} eq 'int' ) {
				$uses_integer_id = 1;
			} elsif ( $att->{'name'} eq 'sender' ) {
				$has_sender_field = 1;
			}
		}
	}
	my $args_ref = { table => $table, uses_integer_id => $uses_integer_id, has_sender_field => $has_sender_field, locus => $locus };
	if ( $q->param('datatype') && $q->param('list_file') ) {
		$self->{'datastore'}->create_temp_list_table( $q->param('datatype'), $q->param('list_file') );
	}
	if ( $q->param('query_file') && !defined $q->param('query') ) {
		my $query_file = $q->param('query_file');
		my $query      = $self->get_query_from_temp_file($query_file);
		$q->param( query => $query );
	}
	if ( $q->param('checked_buffer') ) {
		$self->_upload_data($args_ref);
	} elsif ( $q->param('data') || $q->param('query') ) {
		$self->_check_data($args_ref);
	} else {
		$self->_print_interface($args_ref);
	}
	return;
}

sub _print_interface {
	my ( $self, $arg_ref ) = @_;
	my $table       = $arg_ref->{'table'};
	my $record_name = $self->get_record_name($table);
	my $q           = $self->{'cgi'};
	print << "HTML";
<div class="box" id="queryform"><div class="scrollable">
<p>This page allows you to upload $record_name data as tab-delimited text or 
copied from a spreadsheet.</p>
<ul>
<li>Field header names must be included and fields
can be in any order. Optional fields can be omitted if you wish.</li>
HTML
	if ( $self->{'system'}->{'dbtype'} eq 'isolates' && $table eq 'isolates' ) {
		print << "HTML";
<li>Enter aliases (alternative names) for your isolates as a semi-colon (;) separated list.</li>	
<li>Enter references for your isolates as a semi-colon (;) separated list of PubMed ids 
(non integer ids will be ignored).</li>				  
<li>You can also upload allele fields along with the other isolate data - simply create a 
new column with the locus name. These will be
added with a confirmed status and method set as 'manual'.</li>	
HTML
	}
	if ( $table eq 'loci' && $self->{'system'}->{'dbtype'} eq 'isolates' ) {
		print << "HTML";
<li>Enter aliases (alternative names) for your locus as a semi-colon (;) separated list.</li>			
HTML
	}
	if ( $arg_ref->{'uses_integer_id'} ) {
		print << "HTML";
<li>You can choose whether or not to include an id number 
field - if it is omitted, the next available id will be used automatically.</li>
HTML
	}
	my $locus_attribute = '';
	if ( $table eq 'sequences' ) {
		$locus_attribute = "&amp;locus=$arg_ref->{'locus'}" if $arg_ref->{'locus'};
		my @status = SEQ_STATUS;
		local $" = "', '";
		say "<li>If the locus uses integer allele ids you can leave the allele_id "
		  . "field blank and the next available number will be used.</li>"
		  . "<li>The status defines how the sequence was curated.  Allowed values are: '@status'</li>";
		if ( $self->{'system'}->{'allele_flags'} ) {
			say "<li>Sequence flags can be added as a semi-colon (;) separated list</li>";
		}
	}
	print << "HTML";
</ul>
<ul>
<li>
<a href="$self->{'system'}->{'script_name'}?db=$self->{'instance'}&amp;page=tableHeader&amp;table=$table$locus_attribute">
Download tab-delimited header for your spreadsheet</a> - use Paste special &rarr; text to paste the data.</li>
HTML
	say qq(<li><a href="$self->{'system'}->{'script_name'}?db=$self->{'instance'}&amp;page=excelTemplate&amp;table=$table")
	  . qq($locus_attribute">Download submission template (xlsx format)</a>);
	if ( $table eq 'sequences' && !$q->param('locus') ) {
		$self->_print_interface_locus_selection;
	}
	print "</ul>\n";
	print $q->start_form;
	if ( $arg_ref->{'has_sender_field'} ) {
		$self->_print_interface_sender_field;
	}
	if ( $table eq 'sequences' ) {
		$self->_print_interface_sequence_switches;
	}
	say "<fieldset style=\"float:left\"><legend>Paste in tab-delimited text (<strong>include a field header line</strong>).</legend>";
	say $q->textarea( -name => 'data', -rows => 20, -columns => 80 );
	say "</fieldset>";
	say $q->hidden($_) foreach qw (page db table locus);
	$self->print_action_fieldset( { table => $table } );
	say $q->end_form;
	say "<p><a href=\"$self->{'system'}->{'script_name'}?db=$self->{'instance'}\">Back</a></p>";
	say "</div></div>";
	return;
}

sub _print_interface_sender_field {
	my ($self) = @_;
	my $qry    = "select id,user_name,first_name,surname from users WHERE id>0 order by surname";
	my $sql    = $self->{'db'}->prepare($qry);
	eval { $sql->execute };
	$logger->error($@) if $@;
	my @users;
	my %usernames;
	$usernames{''} = 'Select sender ...';

	while ( my ( $userid, $username, $firstname, $surname ) = $sql->fetchrow_array ) {
		push @users, $userid;
		$usernames{$userid} = "$surname, $firstname ($username)";
	}
	say "<div style=\"margin-bottom:1em\"><p>Please select the sender from the list below:</p>";
	$usernames{-1} = 'Override with sender field';
	say $self->{'cgi'}->popup_menu( -name => 'sender', -values => [ '', -1, @users ], -labels => \%usernames );
	say "<span class=\"comment\"> Value will be overridden if you include a sender field in your pasted data.</span>";
	say "</div>";
	return;
}

sub _print_interface_locus_selection {
	my ($self) = @_;
	my $q      = $self->{'cgi'};
	my $set_id = $self->get_set_id;
	my $qry    = "SELECT DISTINCT locus FROM locus_extended_attributes ";
	if ($set_id) {
		$qry .= "WHERE locus IN (SELECT locus FROM scheme_members WHERE scheme_id IN (SELECT scheme_id FROM set_schemes WHERE "
		  . "set_id=$set_id)) OR locus IN (SELECT locus FROM set_loci WHERE set_id=$set_id) ";
	}
	$qry .= "ORDER BY locus";
	my $loci_with_extended = $self->{'datastore'}->run_list_query($qry);
	if ( ref $loci_with_extended eq 'ARRAY' ) {
		say "<li>Please note, some loci have extended attributes which may be required.  For affected loci please use the batch insert "
		  . "page specific to that locus: ";
		if ( @$loci_with_extended > 10 ) {
			say $q->start_form;
			say $q->hidden($_) foreach qw (page db table);
			say "Reload page specific for locus: ";
			my @values = @$loci_with_extended;
			my %labels;
			unshift @values, '';
			$labels{''} = 'Select ...';
			say $q->popup_menu( -name => 'locus', -values => \@values, -labels => \%labels );
			say $q->submit( -name => 'Reload', -class => 'submit' );
			say $q->end_form;
		} else {
			my $first = 1;
			foreach my $locus (@$loci_with_extended) {
				print ' | ' if !$first;
				say "<a href=\"$self->{'system'}->{'script_name'}?db=$self->{'instance'}&amp;page=batchAdd&amp;"
				  . "table=sequences&amp;locus=$locus\">$locus</a>";
				$first = 0;
			}
		}
		say "</li>";
	}
	return;
}

sub _print_interface_sequence_switches {
	my ($self) = @_;
	my $q = $self->{'cgi'};
	say "<ul style=\"list-style-type:none\"><li>";
	my $ignore_existing = $q->param('ignore_existing') // 'checked';
	say $q->checkbox( -name => 'ignore_existing', -label => 'Ignore existing or duplicate sequences', -checked => $ignore_existing );
	say "</li><li>";
	say $q->checkbox( -name => 'ignore_non_DNA', -label => 'Ignore sequences containing non-nucleotide characters' );
	say "</li><li>";
	say $q->checkbox(
		-name  => 'complete_CDS',
		-label => 'Silently reject all sequences that are not complete reading frames - these must have a start and in-frame '
		  . 'stop codon at the ends and no internal stop codons.  Existing sequences are also ignored.'
	);
	say "</li><li>";
	say $q->checkbox( -name => 'ignore_similarity', -label => 'Override sequence similarity check' );
	say "</li></ul>";
	return;
}

sub _check_data {
	my ( $self, $arg_ref ) = @_;
	my $table = $arg_ref->{'table'};
	my $locus = $arg_ref->{'locus'};
	my $q     = $self->{'cgi'};
	if ( !$q->param('data') ) {
		$q->param( 'data', $self->_convert_query( $q->param('table'), $q->param('query') ) );
	}
	my @checked_buffer;
	my @fieldorder = $self->_get_fields_in_order($table);
	my $extended_attributes;
	my $required_extended_exist;
	my %last_id;
	if ( $self->{'system'}->{'dbtype'} eq 'sequences' && $table eq 'sequences' ) {
		if ( ( $self->{'system'}->{'allele_flags'} // '' ) eq 'yes' ) {
			push @fieldorder, 'flags';
		}
		if ($locus) {
			my $ext_att = $self->{'datastore'}->run_query(
				"SELECT field,value_format,value_regex,required,option_list FROM "
				  . "locus_extended_attributes WHERE locus=? ORDER BY field_order",
				$locus,
				{ fetch => 'all_arrayref' }
			);
			foreach (@$ext_att) {
				my ( $field, $format, $regex, $required, $optlist ) = @$_;
				push @fieldorder, $field;
				$extended_attributes->{$field}->{'format'}      = $format;
				$extended_attributes->{$field}->{'regex'}       = $regex;
				$extended_attributes->{$field}->{'required'}    = $required;
				$extended_attributes->{$field}->{'option_list'} = $optlist;
			}
		} else {
			$required_extended_exist =
			  $self->{'datastore'}->run_list_query("SELECT DISTINCT locus FROM locus_extended_attributes WHERE required");
		}
	} elsif ( $self->{'system'}->{'dbtype'} eq 'sequences' && $table eq 'loci' ) {
		push @fieldorder, qw(full_name product description);
	}
	my ( $firstname, $surname, $userid );
	my $sender_message = '';
	if ( $arg_ref->{'has_sender_field'} ) {
		my $sender = $q->param('sender');
		if ( !$sender || !BIGSdb::Utils::is_int($sender) ) {
			say "<div class=\"box\" id=\"statusbad\"><p>Please go back and select the sender for this submission.</p></div>";
			return;
		} elsif ( $sender == -1 ) {
			$sender_message = "<p>Using sender field in pasted data.</p>\n";
		} else {
			my $sender_ref = $self->{'datastore'}->get_user_info($sender);
			$sender_message = "<p>Sender: $sender_ref->{'first_name'} $sender_ref->{'surname'}</p>\n";
		}
	}
	my %problems;
	my %advisories;
	my $tablebuffer = "<div class=\"scrollable\"><table class=\"resultstable\"><tr>" . $self->_get_field_table_header($table) . "</tr>";
	my @records     = split /\n/, $q->param('data');
	my $td          = 1;
	my $header;
	while ( $header = shift @records ) {    #ignore blank lines before header
		$header =~ s/\r//g;
		last if $header ne '';
	}
	my @file_header_fields = split /\t/, $header;
	my %file_header_pos;
	my $pos = 0;
	foreach (@file_header_fields) {
		$file_header_pos{$_} = $pos;
		$pos++;
	}
	my $id;
	my %unique_field;
	my $label_field_values;
	if ( $self->{'system'}->{'dbtype'} eq 'isolates' && $table eq 'isolates' ) {
		$id                 = $self->next_id($table);
		$label_field_values = $self->_get_existing_label_field_values;
	} else {
		my $attributes = $self->{'datastore'}->get_table_field_attributes($table);
		foreach (@$attributes) {
			if ( $_->{'name'} eq 'id' && $_->{'type'} eq 'int' ) {
				$id = $self->next_id($table);
			}
			if ( $_->{'unique'} && $_->{'unique'} eq 'yes' ) {
				$unique_field{ $_->{'name'} } = 1;
			}
		}
	}
	my @primary_keys = $self->{'datastore'}->get_primary_keys($table);
	my ( %locus_format, %locus_regex, $header_row, $record_count );
	my $first_record = 1;
	foreach my $record (@records) {
		$record =~ s/\r//g;
		next if $record =~ /^\s*$/;
		my @profile;
		my $checked_record;
		if ($record) {
			my @data = split /\t/, $record;
			foreach (@data) {    #remove trailing spaces from each value
				s/^\s*//;
				s/\s*$//;
			}
			my $first = 1;
			if ( $arg_ref->{'uses_integer_id'} && !$first_record ) {
				do { $id++ } while ( $self->_is_id_used( $table, $id ) );
			}
			my ( $pk_combination, $pk_values_ref ) = $self->_get_primary_key_values(
				{
					primary_keys    => \@primary_keys,
					file_header_pos => \%file_header_pos,
					id              => $id,
					locus           => $locus,
					table           => $table,
					first           => \$first,
					data            => \@data,
					record_count    => \$record_count
				}
			);
			my $rowbuffer;
			my $continue = 1;
			foreach my $field (@fieldorder) {

				#Prepare checked header
				if ( $first_record && ( defined $file_header_pos{$field} || $field eq 'id' ) ) {
					$header_row .= "$field\t";
				}

				#Check individual values for correctness.
				my $value = $self->_extract_value(
					{
						field               => $field,
						data                => \@data,
						id                  => $id,
						file_header_pos     => \%file_header_pos,
						extended_attributes => $extended_attributes
					}
				);
				my $special_problem;
				my %args = (
					locus                   => $locus,
					field                   => $field,
					value                   => \$value,
					file_header_pos         => \%file_header_pos,
					data                    => \@data,
					required_extended_exist => $required_extended_exist,
					pk_combination          => $pk_combination,
					problems                => \%problems,
					special_problem         => \$special_problem,
					continue                => \$continue,
					last_id                 => \%last_id,
					extended_attributes     => $extended_attributes,
					unique_field            => \%unique_field
				);
				$self->_check_data_duplicates( \%args );
				if ( $table eq 'sequences' ) {
					$file_header_pos{'allele_id'} = keys %file_header_pos if !defined $file_header_pos{'allele_id'};
					$self->_check_data_sequences( \%args );
				} elsif ( $table eq 'allele_designations' ) {
					$self->_check_data_allele_designations( \%args );
				} elsif ( $table eq 'users' ) {
					$self->_check_data_users( \%args );
				} elsif ( $table eq 'scheme_group_group_members' ) {
					$self->_check_data_scheme_group_group_members( \%args );
				} elsif ( $table eq 'isolates' ) {
					$self->_check_data_refs( \%args );
				} elsif ( $table eq 'scheme_fields' ) {
					$self->_check_data_scheme_fields( \%args );
				}

				#Display field - highlight in red if invalid.
				my $display_value;
				if ( $field =~ /sequence/ && $field ne 'coding_sequence' ) {
					$value //= '';
					$display_value = "<span class=\"seq\">" . ( BIGSdb::Utils::truncate_seq( \$value, 40 ) ) . "</span>";
				} else {
					$display_value = $value;
				}
				my $problem;
				if ( !( $table eq 'sequences' && $field eq 'allele_id' && defined $problems{$pk_combination} ) ) {
					$problem = $self->is_field_bad( $table, $field, $value, 'insert' );
				}
				$display_value =~ s/&/&amp;/g if defined $display_value;
				if ( !( $problem || $special_problem ) ) {
					if ( $table eq 'sequences' && $field eq 'flags' ) {
						my @flags = split /;/, ( $display_value // '' );
						local $" = "</a> <a class=\"seqflag_tooltip\">";
						$display_value = "<a class=\"seqflag_tooltip\">@flags</a>" if @flags;
					}
					$rowbuffer .= defined $display_value ? "<td>$display_value</td>" : '<td></td>';
				} else {
					$rowbuffer .= defined $display_value ? "<td><font color=\"red\">$display_value</font></td>" : '<td></td>';
					if ($problem) {
						my $problem_text = "$field $problem<br />";
						$problems{$pk_combination} .= $problem_text
						  if !defined $problems{$pk_combination} || $problems{$pk_combination} !~ /$problem_text/;
					}
				}
				$value = defined $value ? $value : '';
				$checked_record .= "$value\t"
				  if defined $file_header_pos{$field}
				  or ( $field eq 'id' );
			}
			if ( !$continue ) {
				undef $header_row if $first_record;
				next;
			}
			$tablebuffer .= "<tr class=\"td$td\">$rowbuffer";
			my %args = (
				file_header_fields => \@file_header_fields,
				header_row         => \$header_row,
				first_record       => $first_record,
				file_header_pos    => \%file_header_pos,
				data               => \@data,
				locus_format       => \%locus_format,
				locus_regex        => \%locus_regex,
				primary_keys       => \@primary_keys,
				pk_combination     => $pk_combination,
				pk_values          => $pk_values_ref,
				problems           => \%problems,
				checked_record     => \$checked_record,
				table              => $table
			);
			if ( $self->{'system'}->{'dbtype'} eq 'isolates' && $table eq 'isolates' ) {

				#Check for locus values that can also be uploaded with an isolate record.
				$tablebuffer .= $self->_check_data_isolate_record_locus_fields( \%args );

				#Check if a record with the same name already exists
				if ( defined $file_header_pos{ $self->{'system'}->{'labelfield'} }
					&& $label_field_values->{ $data[ $file_header_pos{ $self->{'system'}->{'labelfield'} } ] } )
				{
					$advisories{$pk_combination} .= "$self->{'system'}->{'labelfield'} "
					  . "'$data[$file_header_pos{$self->{'system'}->{'labelfield'}}]' already exists in the database.";
				}
			}
			$tablebuffer .= "</tr>\n";

			#Check for various invalid combinations of fields
			if ( $table ne 'sequences' ) {
				try {
					$self->_check_data_primary_key( \%args );
				}
				catch BIGSdb::DataException with {
					$continue = 0;
				};
				last if !$continue;
			}
			if ( $self->{'system'}->{'dbtype'} eq 'sequences' && ( $table eq 'accession' || $table eq 'sequence_refs' ) ) {

				#check that sequence exists when adding accession or PubMed number
				if ( !$self->{'datastore'}->sequence_exists(@$pk_values_ref) ) {
					$problems{$pk_combination} .= "Sequence $pk_values_ref->[0]-$pk_values_ref->[1] does not exist.";
				}
			} elsif ( $table eq 'loci' ) {
				$self->_check_data_loci( \%args );

				#check that user is allowed to access this sequence bin record (controlled by isolate ACL)
			} elsif (
				(
					$self->{'system'}->{'read_access'} eq 'acl'
					|| ( $self->{'system'}->{'write_access'} && $self->{'system'}->{'write_access'} eq 'acl' )
				)
				&& $self->{'username'}
				&& !$self->is_admin
				&& $table eq 'accession'
				&& $self->{'system'}->{'dbtype'} eq 'isolates'
			  )
			{
				my $isolate_id_ref =
				  $self->{'datastore'}
				  ->run_simple_query( "SELECT isolate_id FROM sequence_bin WHERE id=?", $data[ $file_header_pos{'seqbin_id'} ] );
				if ( ref $isolate_id_ref eq 'ARRAY' && !$self->is_allowed_to_view_isolate( $isolate_id_ref->[0] ) ) {
					$problems{$pk_combination} .= "The sequence you are trying to add an accession to belongs to an isolate "
					  . "to which your user account is not allowed to access.";
				}

				#check that user is allowed to access this isolate record
			} elsif (
				(
					$self->{'system'}->{'read_access'} eq 'acl'
					|| ( $self->{'system'}->{'write_access'} && $self->{'system'}->{'write_access'} eq 'acl' )
				)
				&& $self->{'username'}
				&& !$self->is_admin
				&& ( $table eq 'allele_designations' || $table eq 'sequence_bin' || $table eq 'isolate_aliases' )
				&& !$self->is_allowed_to_view_isolate( $data[ $file_header_pos{'isolate_id'} ] )
			  )
			{
				$problems{$pk_combination} .= "Your user account is not allowed to modify data for this isolate.";

				#check that user is allowed to add sequences for this locus
			}
			if (   ( $table eq 'sequences' || $table eq 'sequence_refs' || $table eq 'accession' )
				&& $self->{'system'}->{'dbtype'} eq 'sequences'
				&& !$self->is_admin )
			{
				if ( !defined $locus && defined $file_header_pos{'locus'} && $data[ $file_header_pos{'locus'} ] ) {
					$locus = $data[ $file_header_pos{'locus'} ];
				}
				if ( defined $locus && !$self->{'datastore'}->is_allowed_to_modify_locus_sequences( $locus, $self->get_curator_id ) ) {
					$problems{$pk_combination} .= "Your user account is not allowed to add or modify sequences for locus $locus.";
				}
			}
		}
		$td = $td == 1 ? 2 : 1;    #row stripes
		push @checked_buffer, $header_row if $first_record;
		$checked_record =~ s/\t$// if defined $checked_record;
		push @checked_buffer, $checked_record;
		$first_record = 0;
	}
	$tablebuffer .= "</table></div>\n";
	if ( !$record_count ) {
		say "<div class=\"box\" id=\"statusbad\"><p>No valid data entered. Make sure you've included the header line.</p></div>";
		return;
	}
	$self->_report_check(
		{
			table          => $table,
			buffer         => \$tablebuffer,
			problems       => \%problems,
			advisories     => \%advisories,
			checked_buffer => \@checked_buffer,
			sender_message => \$sender_message
		}
	);
	return;
}

sub _get_existing_label_field_values {
	my ($self) = @_;
	my $values = $self->{'datastore'}->run_list_query("SELECT $self->{'system'}->{'labelfield'} FROM $self->{'system'}->{'view'}");
	my %hash = map { $_ => 1 } @$values;
	return \%hash;
}

sub _report_check {
	my ( $self, $data ) = @_;
	my ( $table, $buffer, $problems, $advisories, $checked_buffer, $sender_message ) =
	  @{$data}{qw (table buffer problems advisories checked_buffer sender_message)};
	my $q = $self->{'cgi'};
	if (%$problems) {
		say "<div class=\"box\" id=\"statusbad\"><h2>Import status</h2>";
		say "<table class=\"resultstable\">";
		say "<tr><th>Primary key</th><th>Problem(s)</th></tr>";
		my $td = 1;
		foreach my $id ( sort keys %$problems ) {
			say "<tr class=\"td$td\"><td>$id</td><td style=\"text-align:left\">$problems->{$id}</td></tr>";
			$td = $td == 1 ? 2 : 1;    #row stripes
		}
		say "</table></div>";
	} else {
		say "<div class=\"box\" id=\"resultsheader\"><h2>Import status</h2>$$sender_message";
		if (%$advisories) {
			say "<p>Data can be uploaded but please note the following advisories:</p>";
			say "<table class=\"resultstable\">";
			say "<tr><th>Primary key</th><th>Note(s)</th></tr>";
			my $td = 1;
			foreach my $id ( sort keys %$advisories ) {
				say "<tr class=\"td$td\"><td>$id</td><td style=\"text-align:left\">$advisories->{$id}</td></tr>";
				$td = $td == 1 ? 2 : 1;    #row stripes
			}
			say "</table>";
		} else {
			say "<p>No obvious problems identified so far.</p>";
		}
		my $filename = $self->make_temp_file(@$checked_buffer);
		say $q->start_form;
		say $q->hidden($_) foreach qw (page table db sender locus ignore_existing ignore_non_DNA complete_CDS ignore_similarity);
		say $q->hidden( 'checked_buffer', $filename );
		say $q->submit( -name => 'Import data', -class => 'submit' );
		say $q->endform;
		say "</div>";
	}
	say "<div class=\"box\" id=\"resultstable\"><h2>Data to be imported</h2>";
	my $caveat =
	  ( $table eq 'sequences' && ( $self->{'system'}->{'allele_flags'} // '' ) eq 'yes' )
	  ? '<em>Note: valid sequence flags are displayed with a red background not red text.</em>'
	  : '';
	say "<p>The following table shows your data.  Any field with red text has a problem and needs to be checked. $caveat</p>";
	say $$buffer;
	say "</div>";
	return;
}

sub _extract_value {
	my ( $self, $arg_ref ) = @_;
	my $q               = $self->{'cgi'};
	my $field           = $arg_ref->{'field'};
	my @data            = @{ $arg_ref->{'data'} };
	my %file_header_pos = %{ $arg_ref->{'file_header_pos'} };
	my $value;
	if ( $field eq 'id' ) {
		$value = $arg_ref->{'id'};
	}
	if ( $field eq 'datestamp' || $field eq 'date_entered' ) {
		$value = $self->get_datestamp;
	} elsif ( $field eq 'sender' ) {
		if ( defined $file_header_pos{$field} ) {
			$value = $data[ $file_header_pos{$field} ];
		} else {
			$value = $q->param('sender')
			  if $q->param('sender') != -1;
		}
	} elsif ( $field eq 'curator' ) {
		$value = $self->get_curator_id;
	} elsif ( $arg_ref->{'extended_attributes'}->{$field}->{'format'}
		&& $arg_ref->{'extended_attributes'}->{$field}->{'format'} eq 'boolean' )
	{
		if ( defined $file_header_pos{$field} ) {
			$value = $data[ $file_header_pos{$field} ];
			$value = lc($value);
		}
	} else {
		if ( defined $file_header_pos{$field} ) {
			$value = $data[ $file_header_pos{$field} ];
		}
	}
	return $value;
}

sub _get_primary_key_values {
	my ( $self, $arg_ref ) = @_;
	my @data            = @{ $arg_ref->{'data'} };
	my %file_header_pos = %{ $arg_ref->{'file_header_pos'} };
	my $pk_combination;
	my @pk_values;
	foreach ( @{ $arg_ref->{'primary_keys'} } ) {
		if ( !defined $file_header_pos{$_} ) {
			if ( $_ eq 'id' && $arg_ref->{'id'} ) {
				$pk_combination .= "id: " . BIGSdb::Utils::pad_length( $arg_ref->{'id'}, 10 );
			} else {
				if ( $arg_ref->{'table'} eq 'sequences' && $arg_ref->{'locus'} && $_ eq 'locus' ) {
					push @pk_values, $arg_ref->{'locus'};
					$pk_combination .= "$_: " . BIGSdb::Utils::pad_length( $arg_ref->{'locus'}, 10 );
				} else {
					$pk_combination .= '; ' if $pk_combination;
					$pk_combination .= "$_: undef";
				}
			}
		} else {
			$pk_combination .= '; ' if !${ $arg_ref->{'first'} };
			$pk_combination .=
			  "$_: " . ( defined $data[ $file_header_pos{$_} ] ? BIGSdb::Utils::pad_length( $data[ $file_header_pos{$_} ], 10 ) : 'undef' );
			push @pk_values, $data[ $file_header_pos{$_} ];
		}
		${ $arg_ref->{'first'} } = 0;
		${ $arg_ref->{'record_count'} }++;
	}
	return ( $pk_combination, \@pk_values );
}

sub _check_data_isolate_record_locus_fields {
	my ( $self, $arg_ref ) = @_;
	my $first_record    = $arg_ref->{'first_record'};
	my %file_header_pos = %{ $arg_ref->{'file_header_pos'} };
	my @data            = @{ $arg_ref->{'data'} };
	my $pk_combination  = $arg_ref->{'pk_combination'};
	my %is_locus;
	my $set_id = $self->get_set_id;
	$is_locus{$_} = 1 foreach @{ $self->{'datastore'}->get_loci( { set_id => $set_id } ) };
	my $locusbuffer;

	foreach my $field ( @{ $arg_ref->{'file_header_fields'} } ) {
		if ( !$self->{'field_name_cache'}->{$field} ) {
			$self->{'field_name_cache'}->{$field} = $self->map_locus_name($field) // $field;
		}
		if ( $is_locus{ $self->{'field_name_cache'}->{$field} } ) {
			${ $arg_ref->{'header_row'} } .= "$self->{'field_name_cache'}->{$field}\t" if $first_record;
			my $value = defined $file_header_pos{$field} ? $data[ $file_header_pos{$field} ] : undef;
			if ( !$arg_ref->{'locus_format'}->{ $self->{'field_name_cache'}->{$field} } ) {
				my $locus_info = $self->{'datastore'}->get_locus_info( $self->{'field_name_cache'}->{$field} );
				$arg_ref->{'locus_format'}->{ $self->{'field_name_cache'}->{$field} } = $locus_info->{'allele_id_format'};
				$arg_ref->{'locus_regex'}->{ $self->{'field_name_cache'}->{$field} }  = $locus_info->{'allele_id_regex'};
			}
			if ( defined $value && $value ne '' ) {
				if ( $arg_ref->{'locus_format'}->{ $self->{'field_name_cache'}->{$field} } eq 'integer'
					&& !BIGSdb::Utils::is_int($value) )
				{
					$locusbuffer .= "<span><font color='red'>$field:&nbsp;$value</font></span><br />";
					$arg_ref->{'problems'}->{$pk_combination} .= "'$field' must be an integer<br />";
				} elsif ( $arg_ref->{'locus_regex'}->{ $self->{'field_name_cache'}->{$field} }
					&& $value !~ /$arg_ref->{'locus_regex'}->{$self->{'field_name_cache'}->{$field}}/ )
				{
					$locusbuffer .= "<span><font color='red'>$field:&nbsp;$value</font></span><br />";
					$arg_ref->{'problems'}->{$pk_combination} .= "'$field' does not conform to specified format.<br />";
				} else {
					$locusbuffer .= "$field:&nbsp;$value<br />";
				}
				${ $arg_ref->{'checked_record'} } .= "$value\t";
			} else {
				${ $arg_ref->{'checked_record'} } .= "\t";
			}
		}
	}
	return defined $locusbuffer ? "<td>$locusbuffer</td>" : '<td></td>';
}

sub _check_data_users {

	#special case to prevent a new user with curator or admin status unless user is admin themselves
	my ( $self, $arg_ref ) = @_;
	my $field          = $arg_ref->{'field'};
	my $value          = ${ $arg_ref->{'value'} };
	my $pk_combination = $arg_ref->{'pk_combination'};
	if ( $field eq 'status' ) {
		if ( defined $value && $value ne 'user' && !$self->is_admin ) {
			my $problem_text = "Only a user with admin status can add a user with a status other than 'user'.<br />";
			$arg_ref->{'problems'}->{$pk_combination} .= $problem_text
			  if !defined $arg_ref->{'problems'}->{$pk_combination} || $arg_ref->{'problems'}->{$pk_combination} !~ /$problem_text/;
			${ $arg_ref->{'special_problem'} } = 1;
		}
	}
	return;
}

sub _check_data_scheme_fields {

	#special case to prevent a new user with curator or admin status unless user is admin themselves
	my ( $self, $arg_ref ) = @_;
	my $field          = $arg_ref->{'field'};
	my $value          = ${ $arg_ref->{'value'} };
	my $pk_combination = $arg_ref->{'pk_combination'};
	if ( $field eq 'field' && $value eq 'id' ) {
		my $problem_text = "Scheme fields can not be called 'id'.<br />";
		if ( !defined $arg_ref->{'problems'}->{$pk_combination} || $arg_ref->{'problems'}->{$pk_combination} !~ /$problem_text/ ) {
			$arg_ref->{'problems'}->{$pk_combination} .= $problem_text;
		}
		${ $arg_ref->{'special_problem'} } = 1;
	}
	return;
}

sub _check_data_refs {

	#special case to check that references are added as list of integers
	my ( $self, $arg_ref ) = @_;
	my $field          = $arg_ref->{'field'};
	my $value          = ${ $arg_ref->{'value'} };
	my $pk_combination = $arg_ref->{'pk_combination'};
	if ( $field eq 'references' ) {
		if ( defined $value ) {
			$value =~ s/\s//g;
			my @refs = split /;/, $value;
			foreach my $ref (@refs) {
				if ( !BIGSdb::Utils::is_int($ref) ) {
					my $problem_text = "References are PubMed ids - $ref is not an integer.<br />";
					$arg_ref->{'problems'}->{$pk_combination} .= $problem_text;
					${ $arg_ref->{'special_problem'} } = 1;
				}
			}
		}
	}
	return;
}

sub _check_data_primary_key {
	my ( $self, $arg_ref ) = @_;
	my $pk_combination = $arg_ref->{'pk_combination'};
	my @primary_keys   = @{ $arg_ref->{'primary_keys'} };
	if ( !$self->{'sql'}->{'primary_key_check'} ) {
		local $" = '=? AND ';
		my $qry = "SELECT COUNT(*) FROM $arg_ref->{'table'} WHERE @primary_keys=?";
		$self->{'sql'}->{'primary_key_check'} = $self->{'db'}->prepare($qry);
	}
	if ( $self->{'primary_key_combination'}->{$pk_combination} && $pk_combination !~ /\:\s*$/ ) {
		my $problem_text = "Primary key submitted more than once in this batch.<br />";
		$arg_ref->{'problems'}->{$pk_combination} .= $problem_text
		  if !defined $arg_ref->{'problems'}->{$pk_combination} || $arg_ref->{'problems'}->{$pk_combination} !~ /$problem_text/;
	}
	$self->{'primary_key_combination'}->{$pk_combination}++;

	#Check if primary key already in database
	if ( @{ $arg_ref->{'pk_values'} } ) {
		eval { $self->{'sql'}->{'primary_key_check'}->execute( @{ $arg_ref->{'pk_values'} } ) };
		if ($@) {
			my $message = $@;
			local $" = ', ';
			$logger->debug( "Can't execute primary key check (incorrect data pasted): primary keys: @primary_keys values: "
				  . "@{$arg_ref->{'pk_values'}} $message" );
			my $plural = scalar @primary_keys > 1 ? 's' : '';
			if ( $message =~ /invalid input/ ) {
				say "<div class=\"box statusbad\"><p>Your pasted data has invalid primary key field$plural (@primary_keys) "
				  . "data.</p></div>";
				throw BIGSdb::DataException("Invalid primary key");
			}
			say "<div class=\"box statusbad\"><p>Your pasted data does not appear to contain the primary key field$plural "
			  . "(@primary_keys) required for this table.</p></div>";
			throw BIGSdb::DataException("no primary key field$plural (@primary_keys)");
		}
		my ($exists) = $self->{'sql'}->{'primary_key_check'}->fetchrow_array;
		if ($exists) {
			my $problem_text = "Primary key already exists in the database.<br />";
			$arg_ref->{'problems'}->{$pk_combination} .= $problem_text
			  if !defined $arg_ref->{'problems'}->{$pk_combination} || $arg_ref->{'problems'}->{$pk_combination} !~ /$problem_text/;
		}
	}
	return;
}

sub _check_data_loci {

	#special case to ensure that a locus length is set if it is not marked as variable length
	my ( $self, $arg_ref ) = @_;
	my @data            = @{ $arg_ref->{'data'} };
	my %file_header_pos = %{ $arg_ref->{'file_header_pos'} };
	my $pk_combination  = $arg_ref->{'pk_combination'};
	if (
		(
			   defined $file_header_pos{'length_varies'}
			&& defined $data[ $file_header_pos{'length_varies'} ]
			&& none { $data[ $file_header_pos{'length_varies'} ] eq $_ } qw (true TRUE 1)
		)
		&& !$data[ $file_header_pos{'length'} ]
	  )
	{
		$arg_ref->{'problems'}->{$pk_combination} .= "Locus set as non variable length but no length is set.<br />";
	}
	if ( $data[ $file_header_pos{'id'} ] =~ /^\d/ ) {
		$arg_ref->{'problems'}->{$pk_combination} .= "Locus names can not start with a digit.  Try prepending an underscore (_) "
		  . "which will get hidden in the query interface.<br />";
	}
	if ( $data[ $file_header_pos{'id'} ] =~ /[^\w_']/ ) {
		$arg_ref->{'problems'}->{$pk_combination} .=
		  "Locus names can only contain alphanumeric, underscore (_) and prime (') characters (no spaces or other symbols).<br />";
	}
	return;
}

sub _check_data_duplicates {

	#check if unique value exists twice in submission
	my ( $self, $arg_ref ) = @_;
	my $field = $arg_ref->{'field'};
	my $value = ${ $arg_ref->{'value'} };
	return if !defined $value;
	my $pk_combination = $arg_ref->{'pk_combination'};
	if ( $arg_ref->{'unique_field'}->{$field} ) {
		if ( $self->{'unique_values'}->{$field}->{$value} ) {
			my $problem_text = "unique field '$field' already has a value of '$value' set within this submission.<br />";
			$arg_ref->{'problems'}->{$pk_combination} .= $problem_text
			  if !defined $arg_ref->{'problems'}->{$pk_combination} || $arg_ref->{'problems'}->{$pk_combination} !~ /$problem_text/;
			${ $arg_ref->{'special_problem'} } = 1;
		}
		$self->{'unique_values'}->{$field}->{$value}++;
	}
	return;
}

sub _check_data_allele_designations {

	#special case to check for allele id format and regex which is defined in loci table
	my ( $self, $arg_ref ) = @_;
	my $field           = $arg_ref->{'field'};
	my $pk_combination  = $arg_ref->{'pk_combination'};
	my @data            = @{ $arg_ref->{'data'} };
	my %file_header_pos = %{ $arg_ref->{'file_header_pos'} };
	if ( $field eq 'allele_id' ) {
		my $format;
		eval {
			if ( defined $file_header_pos{'locus'} )
			{
				$format =
				  $self->{'datastore'}
				  ->run_simple_query( "SELECT allele_id_format,allele_id_regex FROM loci WHERE id=?", $data[ $file_header_pos{'locus'} ] );
			}
		};
		$logger->error($@) if $@;
		if (   defined $format->[0]
			&& $format->[0] eq 'integer'
			&& !BIGSdb::Utils::is_int( ${ $arg_ref->{'value'} } ) )
		{
			my $problem_text = "$field must be an integer.<br />";
			$arg_ref->{'problems'}->{$pk_combination} .= $problem_text
			  if !defined $arg_ref->{'problems'}->{$pk_combination} || $arg_ref->{'problems'}->{$pk_combination} !~ /$problem_text/;
			${ $arg_ref->{'special_problem'} } = 1;
		} elsif ( $format->[1] && ${ $arg_ref->{'value'} } !~ /$format->[1]/ ) {
			$arg_ref->{'problems'}->{$pk_combination} .=
			  "$field value is invalid - it must match the regular expression /$format->[1]/.<br />";
			${ $arg_ref->{'special_problem'} } = 1;
		}
	}
	return;
}

sub _check_data_scheme_group_group_members {
	my ( $self, $arg_ref ) = @_;
	my $field           = $arg_ref->{'field'};
	my $pk_combination  = $arg_ref->{'pk_combination'};
	my @data            = @{ $arg_ref->{'data'} };
	my %file_header_pos = %{ $arg_ref->{'file_header_pos'} };
	if (   $field eq 'group_id'
		&& $data[ $file_header_pos{'parent_group_id'} ] == $data[ $file_header_pos{'group_id'} ] )
	{
		$arg_ref->{'problems'}->{$pk_combination} .= "A scheme group can't be a member of itself.";
		${ $arg_ref->{'special_problem'} } = 1;
	}
	return;
}

sub _check_data_sequences {
	my ( $self, $arg_ref ) = @_;
	my $field           = $arg_ref->{'field'};
	my $pk_combination  = $arg_ref->{'pk_combination'};
	my %file_header_pos = %{ $arg_ref->{'file_header_pos'} };
	my @data            = @{ $arg_ref->{'data'} };
	my $q               = $self->{'cgi'};
	my $buffer;
<<<<<<< HEAD
=======
	my $locus;
>>>>>>> 845355f8

	if ( $field eq 'locus' && $q->param('locus') ) {
		${ $arg_ref->{'value'} } = $q->param('locus');
	}
	if ( $q->param('locus') ) {
		$locus = $q->param('locus');
	} else {
		$locus =
		  ( defined $file_header_pos{'locus'} && defined $data[ $file_header_pos{'locus'} ] )
		  ? $data[ $file_header_pos{'locus'} ]
		  : undef;
	}
	if ( defined $locus && $field eq 'allele_id' ) {
		if (   defined $file_header_pos{'locus'}
			&& $data[ $file_header_pos{'locus'} ]
			&& any { $_ eq $data[ $file_header_pos{'locus'} ] } @{ $arg_ref->{'required_extended_exist'} } )
		{
			$buffer .= "Locus $locus has required extended attributes - please use specific batch upload form for this locus.<br />";
		}
		my $locus_info = $self->{'datastore'}->get_locus_info($locus);
		if (
			   defined $locus_info->{'allele_id_format'}
			&& $locus_info->{'allele_id_format'} eq 'integer'
			&& (   !defined $file_header_pos{'allele_id'}
				|| !defined $data[ $file_header_pos{'allele_id'} ]
				|| $data[ $file_header_pos{'allele_id'} ] eq '' )
		  )
		{
			if ( $arg_ref->{'last_id'}->{$locus} ) {
				${ $arg_ref->{'value'} } = $arg_ref->{'last_id'}->{$locus};
			} else {
				${ $arg_ref->{'value'} } = $self->{'datastore'}->get_next_allele_id($locus) - 1;
			}
			my $exists;
			do {
				${ $arg_ref->{'value'} }++;
				$exists = $self->{'datastore'}->run_query(
					"SELECT EXISTS(SELECT * FROM sequences WHERE locus=? AND allele_id=?)",
					[ $locus, ${ $arg_ref->{'value'} } ],
					{ cache => 'CurateBatchAddPage::allele_id_exists' }
				);
			} while $exists;
			$arg_ref->{'last_id'}->{$locus} = ${ $arg_ref->{'value'} };
		} elsif ( defined $file_header_pos{'allele_id'}
			&& !BIGSdb::Utils::is_int( $data[ $file_header_pos{'allele_id'} ] )
			&& defined $locus_info->{'allele_id_format'}
			&& $locus_info->{'allele_id_format'} eq 'integer' )
		{
			$buffer .= "Allele id must be an integer.<br />";
		}
		my $regex = $locus_info->{'allele_id_regex'};
		if ( $regex && $data[ $file_header_pos{'allele_id'} ] !~ /$regex/ ) {
			$buffer .= "Allele id value is invalid - it must match the regular expression /$regex/.<br />";
		}
		if ( $data[ $file_header_pos{'allele_id'} ] ) {
			my $exists = $self->{'datastore'}->run_query(
				"SELECT EXISTS(SELECT * FROM sequences WHERE locus=? AND allele_id=?)",
				[ $locus, $data[ $file_header_pos{'allele_id'} ] ],
				{ cache => 'CurateBatchAddPage::allele_id_exists' }
			);
			if ($exists) {
				$buffer .= "Allele id already exists.<br />";
			}
		}
	}

	#special case to check for sequence length in sequences table, and that sequence doesn't already exist
	#and is similar to existing.
	if ( defined $locus && $field eq 'sequence' ) {
		my $locus_info = $self->{'datastore'}->get_locus_info($locus);
		${ $arg_ref->{'value'} } //= '';
		${ $arg_ref->{'value'} } =~ s/ //g;
		my $length = length( ${ $arg_ref->{'value'} } );
		my $units = ( !defined $locus_info->{'data_type'} || $locus_info->{'data_type'} eq 'DNA' ) ? 'bp' : 'residues';
		if ( $length == 0 ) {
			${ $arg_ref->{'continue'} } = 0;
		} elsif ( !$locus_info->{'length_varies'} && defined $locus_info->{'length'} && $locus_info->{'length'} != $length ) {
			my $problem_text =
			  "Sequence is $length $units long but this locus is set as a standard length of " . "$locus_info->{'length'} $units.<br />";
			$buffer .= $problem_text
			  if !$buffer || $buffer !~ /$problem_text/;
			${ $arg_ref->{'special_problem'} } = 1;
		} elsif ( $locus_info->{'min_length'} && $length < $locus_info->{'min_length'} ) {
			my $problem_text = "Sequence is $length $units long but this locus is set with a minimum length of "
			  . "$locus_info->{'min_length'} $units.<br />";
			$buffer .= $problem_text;
		} elsif ( $locus_info->{'max_length'} && $length > $locus_info->{'max_length'} ) {
			my $problem_text = "Sequence is $length $units long but this locus is set with a maximum length of "
			  . "$locus_info->{'max_length'} $units.<br />";
			$buffer .= $problem_text;
		} elsif ( defined $file_header_pos{'allele_id'}
			&& defined $data[ $file_header_pos{'allele_id'} ]
			&& $data[ $file_header_pos{'allele_id'} ] =~ /\s/ )
		{
			$buffer .= "Allele id must not contain spaces - try substituting with underscores (_).<br />";
		} elsif ( defined $locus ) {
			${ $arg_ref->{'value'} } = uc( ${ $arg_ref->{'value'} } );
			if ( !defined $locus_info->{'data_type'} || $locus_info->{'data_type'} eq 'DNA' ) {
				${ $arg_ref->{'value'} } =~ s/[\W]//g;
			} else {
				${ $arg_ref->{'value'} } =~ s/[^GPAVLIMCFYWHKRQNEDST\*]//g;
			}
			my $md5_seq = md5( ${ $arg_ref->{'value'} } );
			$self->{'unique_values'}->{$locus}->{$md5_seq}++;
			if ( $self->{'unique_values'}->{$locus}->{$md5_seq} > 1 ) {
				if ( $q->param('ignore_existing') ) {
					${ $arg_ref->{'continue'} } = 0;
				} else {
					$buffer .= "Sequence appears more than once in this submission.<br />";
				}
			}
			my $exists = $self->{'datastore'}->run_query(
				"SELECT allele_id FROM sequences WHERE locus=? AND sequence=?",
				[ $locus, ${ $arg_ref->{'value'} } ],
				{ cache => 'CurateBatchAddPage::sequence_exists' }
			);
			if ($exists) {
				if ( $q->param('complete_CDS') || $q->param('ignore_existing') ) {
					${ $arg_ref->{'continue'} } = 0;
				} else {
					$buffer .= "Sequence already exists in the database ($locus: $exists).<br />";
				}
			}
			if ( $q->param('complete_CDS') ) {
				my $first_codon = substr( ${ $arg_ref->{'value'} }, 0, 3 );
				${ $arg_ref->{'continue'} } = 0 if none { $first_codon eq $_ } qw (ATG GTG TTG);
				my $end_codon = substr( ${ $arg_ref->{'value'} }, -3 );
				${ $arg_ref->{'continue'} } = 0 if none { $end_codon eq $_ } qw (TAA TGA TAG);
				my $multiple_of_3 = ( length( ${ $arg_ref->{'value'} } ) / 3 ) == int( length( ${ $arg_ref->{'value'} } ) / 3 ) ? 1 : 0;
				${ $arg_ref->{'continue'} } = 0 if !$multiple_of_3;
				my $internal_stop;
				for ( my $pos = 0 ; $pos < length( ${ $arg_ref->{'value'} } ) - 3 ; $pos += 3 ) {
					my $codon = substr( ${ $arg_ref->{'value'} }, $pos, 3 );
					if ( any { $codon eq $_ } qw (TAA TGA TAG) ) {
						$internal_stop = 1;
					}
				}
				${ $arg_ref->{'continue'} } = 0 if $internal_stop;
			}
		}
		if ( ${ $arg_ref->{'continue'} } ) {
			if ( ( !defined $locus_info->{'data_type'} || $locus_info->{'data_type'} eq 'DNA' )
				&& !BIGSdb::Utils::is_valid_DNA( ${ $arg_ref->{'value'} } ) )
			{
				if ( $q->param('complete_CDS') || $q->param('ignore_non_DNA') ) {
					${ $arg_ref->{'continue'} } = 0;
				} else {
					$buffer .= "Sequence contains non nucleotide (G|A|T|C) characters.<br />";
				}
			} elsif ( ( !defined $locus_info->{'data_type'} || $locus_info->{'data_type'} eq 'DNA' )
				&& $self->{'datastore'}->sequences_exist($locus)
				&& !$q->param('ignore_similarity')
				&& !$self->sequence_similar_to_others( $locus, $arg_ref->{'value'} ) )
			{
				$buffer .=
				    "Sequence is too dissimilar to existing alleles (less than 70% identical or an alignment of "
				  . "less than 90% its length). Similarity is determined by the output of the best match from the BLAST "
				  . "algorithm - this may be conservative.  If you're sure that this sequence should be entered, please "
				  . "select the 'Override sequence similarity check' box.<br />";
			}
		}
	}

	#check extended attributes if they exist
	if ( $arg_ref->{'extended_attributes'}->{$field} ) {
		my @optlist;
		my %options;
		if ( $arg_ref->{'extended_attributes'}->{$field}->{'option_list'} ) {
			@optlist = split /\|/, $arg_ref->{'extended_attributes'}->{$field}->{'option_list'};
			foreach (@optlist) {
				$options{$_} = 1;
			}
		}
		if (
			$arg_ref->{'extended_attributes'}->{$field}->{'required'}
			&& (   !defined $file_header_pos{$field}
				|| !defined $data[ $file_header_pos{$field} ]
				|| $data[ $file_header_pos{$field} ] eq '' )
		  )
		{
			$buffer .= "'$field' is a required field and cannot be left blank.<br />";
		} elsif ( $arg_ref->{'extended_attributes'}->{$field}->{'option_list'}
			&& defined $file_header_pos{$field}
			&& defined $data[ $file_header_pos{$field} ]
			&& $data[ $file_header_pos{$field} ] ne ''
			&& !$options{ $data[ $file_header_pos{$field} ] } )
		{
			local $" = ', ';
			$buffer .= "Field '$field' value is not on the allowed list (@optlist).<br />";
		} elsif ( $arg_ref->{'extended_attributes'}->{$field}->{'format'}
			&& $arg_ref->{'extended_attributes'}->{$field}->{'format'} eq 'integer'
			&& ( defined $file_header_pos{$field} && defined $data[ $file_header_pos{$field} ] && $data[ $file_header_pos{$field} ] ne '' )
			&& !BIGSdb::Utils::is_int( $data[ $file_header_pos{$field} ] ) )
		{
			$buffer .= "Field '$field' must be an integer.<br />";
		} elsif (
			$arg_ref->{'extended_attributes'}->{$field}->{'format'}
			&& $arg_ref->{'extended_attributes'}->{$field}->{'format'} eq 'boolean'
			&& (   defined $file_header_pos{$field}
				&& lc( $data[ $file_header_pos{$field} ] ) ne 'false'
				&& lc( $data[ $file_header_pos{$field} ] ) ne 'true' )
		  )
		{
			$buffer .= "Field '$field' must be boolean (either true or false).<br />";
		} elsif ( defined $file_header_pos{$field}
			&& defined $data[ $file_header_pos{$field} ]
			&& $data[ $file_header_pos{$field} ] ne ''
			&& $arg_ref->{'extended_attributes'}->{$field}->{'regex'}
			&& $data[ $file_header_pos{$field} ] !~ /$arg_ref->{'extended_attributes'}->{$field}->{'regex'}/ )
		{
			$buffer .= "Field '$field' does not conform to specified format.<br />\n";
		}
	}

	#check sequence flags
	if ( ( $self->{'system'}->{'allele_flags'} // '' ) eq 'yes' && $field eq 'flags' && defined $file_header_pos{'flags'} ) {
		my @flags = split /;/, $data[ $file_header_pos{'flags'} ] // '';
		foreach my $flag (@flags) {
			if ( none { $flag eq $_ } ALLELE_FLAGS ) {
				$buffer .= "Flag '$flag' is not on the list of allowed flags.<br />\n";
			}
		}
	}
	if ($buffer) {
		$arg_ref->{'problems'}->{$pk_combination} .= $buffer;
		${ $arg_ref->{'special_problem'} } = 1;
	}
	return;
}

sub _upload_data {
	my ( $self, $arg_ref ) = @_;
	my $table    = $arg_ref->{'table'};
	my $locus    = $arg_ref->{'locus'};
	my $loci     = $self->{'datastore'}->get_loci;
	my $q        = $self->{'cgi'};
	my $dir      = $self->{'config'}->{'secure_tmp_dir'};
	my $tmp_file = $dir . '/' . $q->param('checked_buffer');
	my %schemes;
	my @records;

	if ( -e $tmp_file ) {
		open( my $tmp_fh, '<', $tmp_file ) or $logger->error("Can't open $tmp_file");
		@records = <$tmp_fh>;
		close $tmp_fh;
	}
	if ( $tmp_file =~ /^(.*\/BIGSdb_[0-9_]+\.txt)$/ ) {
		$logger->info("Deleting temp file $tmp_file");
		unlink $1;
	} else {
		$logger->error("Can't delete temp file $tmp_file");
	}
	my $headerline = shift @records;
	my @fieldorder;
	if ( defined $headerline ) {
		$headerline =~ s/[\r\n]//g;
		@fieldorder = split /\t/, $headerline;
	}
	my %fieldorder;
	my $extended_attributes;
	for ( my $i = 0 ; $i < @fieldorder ; $i++ ) {
		$fieldorder{ $fieldorder[$i] } = $i;
	}
	my ( @fields_to_include, @metafields );
	if ( $self->{'system'}->{'dbtype'} eq 'isolates' && $table eq 'isolates' ) {
		my $set_id        = $self->get_set_id;
		my $metadata_list = $self->{'datastore'}->get_set_metadata( $set_id, { curate => 1 } );
		my $field_list    = $self->{'xmlHandler'}->get_field_list($metadata_list);
		foreach my $field (@$field_list) {
			if ( $field =~ /^meta_.*:/ ) {
				push @metafields, $field;
			} else {
				push @fields_to_include, $field;
			}
		}
	} else {
		my $attributes = $self->{'datastore'}->get_table_field_attributes($table);
		push @fields_to_include, $_->{'name'} foreach @$attributes;
		if ( $table eq 'sequences' && $locus ) {
			$extended_attributes =
			  $self->{'datastore'}->run_list_query( "SELECT field FROM locus_extended_attributes WHERE locus=?", $locus );
		}
	}
	my @history;
	foreach my $record (@records) {
		$record =~ s/\r//g;
		my @profile;
		if ($record) {
			my @data = split /\t/, $record;
			@data = $self->_process_fields( \@data );
			my @value_list;
			my ( @extras, @ref_extras );
			my ( $id,     $sender );
			foreach my $field (@fields_to_include) {
				$id = $data[ $fieldorder{$field} ] if $field eq 'id';
				if ( $field eq 'date_entered' || $field eq 'datestamp' ) {
					push @value_list, "'today'";
				} elsif ( $field eq 'curator' ) {
					push @value_list, $self->get_curator_id;
				} elsif ( defined $fieldorder{$field}
					&& defined $data[ $fieldorder{$field} ]
					&& $data[ $fieldorder{$field} ] ne 'null'
					&& $data[ $fieldorder{$field} ] ne '' )
				{
					$data[ $fieldorder{$field} ] = $self->map_locus_name( $data[ $fieldorder{$field} ] ) if $field eq 'locus';
					push @value_list, "'$data[$fieldorder{$field}]'";
					if ( $field eq 'sender' ) {
						$sender = $data[ $fieldorder{$field} ];
					}
				} elsif ( $field eq 'sender' ) {
					if ( $q->param('sender') ) {
						$sender = $q->param('sender');
						push @value_list, $q->param('sender');
					} else {
						push @value_list, 'null';
						$logger->error("No sender!");
					}
				} elsif ( $table eq 'sequences' && !defined $fieldorder{$field} && $locus ) {
					( my $cleaned_locus = $locus ) =~ s/'/\\'/g;
					push @value_list, "E'$cleaned_locus'";
				} else {
					push @value_list, 'null';
				}
				if ( $field eq 'scheme_id' ) {
					$schemes{ $data[ $fieldorder{'scheme_id'} ] } = 1;
				}
			}
			if ( $self->{'system'}->{'dbtype'} eq 'isolates' && ( $table eq 'loci' || $table eq 'isolates' ) ) {
				@extras     = split /;/, $data[ $fieldorder{'aliases'} ]    if defined $fieldorder{'aliases'};
				@ref_extras = split /;/, $data[ $fieldorder{'references'} ] if defined $fieldorder{'references'};
			}
			my @inserts;
			my $qry;
			local $" = ',';
			$qry = "INSERT INTO $table (@fields_to_include) VALUES (@value_list)";
			push @inserts, $qry;
			if ( $table eq 'allele_designations' ) {
				push @history,
				  "$data[$fieldorder{'isolate_id'}]|$data[$fieldorder{'locus'}]: new designation '$data[$fieldorder{'allele_id'}]'";
			}
			$logger->debug("INSERT: $qry");
			my $curator = $self->get_curator_id;
			if ( $self->{'system'}->{'dbtype'} eq 'isolates' && $table eq 'isolates' ) {

				#Set read ACL for 'All users' group
				push @inserts, "INSERT INTO isolate_usergroup_acl (isolate_id,user_group_id,read,write) VALUES ($id,0,true,false)";

				#Set read/write ACL for curator
				push @inserts, "INSERT INTO isolate_user_acl (isolate_id,user_id,read,write) VALUES ($id,$curator,true,true)";
				my $meta_inserts = $self->_prepare_metaset_insert( \@metafields, \%fieldorder, \@data );
				push @inserts, @$meta_inserts;

				#Remove duplicate loci which may occur if they belong to more than one scheme.
				my @locus_list = uniq @$loci;
				foreach (@locus_list) {
					next if !$fieldorder{$_};
					my $value = $data[ $fieldorder{$_} ];
					$value = defined $value ? $value : '';
					$value =~ s/^\s*//g;
					$value =~ s/\s*$//g;
					if (   defined $fieldorder{$_}
						&& $value ne 'null'
						&& $value ne '' )
					{
						( my $cleaned_locus = $_ ) =~ s/'/\\'/g;
						$qry =
						    "INSERT INTO allele_designations (isolate_id,locus,allele_id,sender,status,method,curator,"
						  . "date_entered,datestamp) VALUES ('$id',E'$cleaned_locus','$value','$sender','confirmed','manual',"
						  . "'$curator','today','today')";
						push @inserts, $qry;
						$logger->debug("INSERT: $qry");
					}
				}
				foreach (@extras) {
					next if $_ eq 'null';
					$_ =~ s/^\s*//g;
					$_ =~ s/\s*$//g;
					if ( $_ && $_ ne $id && $data[ $fieldorder{ $self->{'system'}->{'labelfield'} } ] ne 'null' ) {
						$qry = "INSERT INTO isolate_aliases (isolate_id,alias,curator,datestamp) VALUES ($id,'$_',$curator,'today')";
						push @inserts, $qry;
						$logger->debug("INSERT: $qry");
					}
				}
				foreach (@ref_extras) {
					next if $_ eq 'null';
					$_ =~ s/^\s*//g;
					$_ =~ s/\s*$//g;
					if ( $_ && $_ ne $id && $data[ $fieldorder{ $self->{'system'}->{'labelfield'} } ] ne 'null' ) {
						if ( BIGSdb::Utils::is_int($_) ) {
							$qry = "INSERT INTO refs (isolate_id,pubmed_id,curator,datestamp) VALUES ($id,$_,$curator,'today')";
							push @inserts, $qry;
							$logger->debug("INSERT: $qry");
						}
					}
				}
				push @history, "$id|Isolate record added";
			} elsif ( $table eq 'loci' ) {
				foreach (@extras) {
					$_ =~ s/^\s*//g;
					$_ =~ s/\s*$//g;
					if ( $_ && $_ ne $id && $_ ne 'null' ) {
						$qry = "INSERT INTO locus_aliases (locus,alias,use_alias,curator,datestamp) VALUES "
						  . "('$id','$_','TRUE',$curator,'today')";
						push @inserts, $qry;
						$logger->debug("INSERT: $qry");
					}
				}
				if ( $self->{'system'}->{'dbtype'} eq 'sequences' ) {
					my $full_name =
					     defined $fieldorder{'full_name'}
					  && $data[ $fieldorder{'full_name'} ]
					  && $data[ $fieldorder{'full_name'} ] ne 'null' ? $data[ $fieldorder{'full_name'} ] : '';
					my $product = defined $fieldorder{'product'} && $data[ $fieldorder{'product'} ] ? $data[ $fieldorder{'product'} ] : '';
					my $description =
					     defined $fieldorder{'description'}
					  && $data[ $fieldorder{'description'} ]
					  && $data[ $fieldorder{'description'} ] ne 'null' ? $data[ $fieldorder{'description'} ] : '';
					push @inserts,
					  "INSERT INTO locus_descriptions (locus,curator,datestamp,full_name,product,description) VALUES "
					  . "('$id',$curator,'now','$full_name','$product','$description')";
				}
			} elsif ( $table eq 'users' ) {
				$qry = "INSERT INTO user_group_members (user_id,user_group,curator,datestamp) VALUES ($id,0,$curator,'today')";
				push @inserts, $qry;
				$logger->debug("INSERT: $qry");
			} elsif ( $table eq 'sequences' ) {
				( my $cleaned_locus = $locus // $data[ $fieldorder{'locus'} ] ) =~ s/'/\\'/g;
				( my $allele_id = $data[ $fieldorder{'allele_id'} ] ) =~ s/'/\\'/g;
				if ( $locus && ref $extended_attributes eq 'ARRAY' ) {
					my @values;
					foreach (@$extended_attributes) {
						( my $cleaned_field = $_ ) =~ s/'/\\'/g;
						if (   defined $fieldorder{$_}
							&& defined $data[ $fieldorder{$_} ]
							&& $data[ $fieldorder{$_} ] ne ''
							&& $data[ $fieldorder{$_} ] ne 'null' )
						{
							push @inserts, "INSERT INTO sequence_extended_attributes (locus,field,allele_id,value,datestamp,curator) "
							  . "VALUES (E'$cleaned_locus',E'$cleaned_field',E'$allele_id','$data[$fieldorder{$_}]','today',$curator)";
						}
					}
				}
				if (   ( $self->{'system'}->{'allele_flags'} // '' ) eq 'yes'
					&& defined $fieldorder{'flags'}
					&& $data[ $fieldorder{'flags'} ] ne 'null' )
				{
					my @flags = split /;/, $data[ $fieldorder{'flags'} ];
					foreach (@flags) {
						push @inserts, "INSERT INTO allele_flags (locus,allele_id,flag,datestamp,curator) VALUES "
						  . "(E'$cleaned_locus',E'$allele_id','$_','today',$curator)";
					}
				}
				$self->mark_cache_stale;
			}
			local $" = ';';
			eval { $self->{'db'}->do("@inserts"); };
			if ($@) {
				my $err = $@;
				say "<div class=\"box\" id=\"statusbad\"><p>Database update failed - transaction cancelled - no records "
				  . "have been touched.</p>";
				if ( $err =~ /duplicate/ && $err =~ /unique/ ) {
					say "<p>Data entry would have resulted in records with either duplicate ids or another unique field "
					  . "with duplicate values.  This can result from another curator adding data at the same time.  Try "
					  . "pressing the browser back button twice and then re-submit the records.</p>";
				} else {
					say "<p>An error has occurred - more details will be available in the server log.</p>";
					$logger->error($err);
				}
				print "</div>\n";
				$self->{'db'}->rollback;
				return;
			}
		}
	}
	if ( ( $table eq 'scheme_members' || $table eq 'scheme_fields' ) && $self->{'system'}->{'dbtype'} eq 'sequences' ) {
		foreach my $scheme_id ( keys %schemes ) {
			my $scheme_fields = $self->{'datastore'}->get_scheme_fields($scheme_id);
			my $scheme_loci   = $self->{'datastore'}->get_scheme_loci($scheme_id);
			my $scheme_info   = $self->{'datastore'}->get_scheme_info( $scheme_id, { get_pk => 1 } );
			my $field_count   = @$scheme_fields + @$scheme_loci;
			if ( $scheme_info->{'primary_key'} && $field_count > MAX_POSTGRES_COLS ) {
				say qq(<div class="box" id="statusbad"><p>Indexed scheme tables are limited to a maximum of )
				  . MAX_POSTGRES_COLS
				  . qq( columns - yours would have $field_count.  This is a limitation of PostgreSQL, but it's not really sensible )
				  . qq(to have indexed schemes (those with a primary key field) to have so many fields. Update failed.</p></div);
				$self->{'db'}->rollback;
				return;
			}
			$self->remove_profile_data($scheme_id);
			$self->drop_scheme_view($scheme_id);
			$self->create_scheme_view($scheme_id);
		}
	}
	$self->{'db'}->commit
	  && say "<div class=\"box\" id=\"resultsheader\"><p>Database updated ok</p>";
	foreach (@history) {
		my ( $isolate_id, $action ) = split /\|/, $_;
		$self->update_history( $isolate_id, $action );
	}
	say "<p><a href=\"$self->{'system'}->{'script_name'}?db=$self->{'instance'}\">Back to main page</a>";
	if ( $table eq 'sequences' ) {
		my $sender            = $q->param('sender');
		my $ignore_existing   = $q->param('ignore_existing') ? 'on' : 'off';
		my $ignore_non_DNA    = $q->param('ignore_non_DNA') ? 'on' : 'off';
		my $complete_CDS      = $q->param('complete_CDS') ? 'on' : 'off';
		my $ignore_similarity = $q->param('ignore_similarity') ? 'on' : 'off';
		say " | <a href=\"$self->{'system'}->{'script_name'}?db=$self->{'instance'}&amp;page=batchAdd&amp;table=sequences&amp;"
		  . "sender=$sender&amp;ignore_existing=$ignore_existing&amp;ignore_non_DNA=$ignore_non_DNA&amp;complete_CDS=$complete_CDS&amp;"
		  . "ignore_similarity=$ignore_similarity\">Add more</a>";
	}
	say "</p></div>";
	return;
}

sub _prepare_metaset_insert {
	my ( $self, $fields, $fieldorder, $data ) = @_;
	my %metasets;
	foreach my $field (@$fields) {
		next if !defined $fieldorder->{$field};
		my ( $metaset, $metafield ) = $self->get_metaset_and_fieldname($field);
		my $value = $data->[ $fieldorder->{$field} ] // 'null';
		$metasets{$metaset} = 1 if $value ne 'null';
	}
	my @metasets = keys %metasets;
	my @inserts;
	my $isolate_id = $data->[ $fieldorder->{'id'} ];
	foreach my $metaset (@metasets) {
		my $meta_fields = $self->{'xmlHandler'}->get_field_list( ["meta_$metaset"], { meta_fields_only => 1 } );
		local $" = ',';
		my $qry = "INSERT INTO meta_$metaset (isolate_id,@$meta_fields) VALUES ($isolate_id";
		foreach my $field (@$meta_fields) {
			$qry .= ',';
			my $value = $data->[ $fieldorder->{$field} ] // 'null';
			my $cleaned = $self->clean_value($value);
			$qry .= $value eq 'null' ? 'null' : "E'$cleaned'";
		}
		$qry .= ')';
		$qry =~ s/meta_$metaset://g;    #field names include metaset which isn't used in database table.
		push @inserts, $qry;
	}
	return \@inserts;
}

sub get_title {
	my ($self) = @_;
	my $desc  = $self->{'system'}->{'description'} || 'BIGSdb';
	my $table = $self->{'cgi'}->param('table');
	my $type  = $self->get_record_name($table) || '';
	return "Batch add new $type records - $desc";
}

sub _get_fields_in_order {

	#Return list of fields in order
	my ( $self, $table ) = @_;
	my @fieldnums;
	if ( $self->{'system'}->{'dbtype'} eq 'isolates' && $table eq 'isolates' ) {
		my $set_id        = $self->get_set_id;
		my $metadata_list = $self->{'datastore'}->get_set_metadata( $set_id, { curate => 1 } );
		my $field_list    = $self->{'xmlHandler'}->get_field_list($metadata_list);
		foreach (@$field_list) {
			push @fieldnums, $_;
			if ( $_ eq $self->{'system'}->{'labelfield'} ) {
				push @fieldnums, 'aliases';
				push @fieldnums, 'references';
			}
		}
	} else {
		my $attributes = $self->{'datastore'}->get_table_field_attributes($table);
		foreach (@$attributes) {
			push @fieldnums, $_->{'name'};
			if ( $table eq 'loci' && $self->{'system'}->{'dbtype'} eq 'isolates' && $_->{'name'} eq 'id' ) {
				push @fieldnums, 'aliases';
			}
		}
	}
	return @fieldnums;
}

sub _get_field_table_header {
	my ( $self, $table ) = @_;
	my @headers;
	if ( $self->{'system'}->{'dbtype'} eq 'isolates' && $table eq 'isolates' ) {
		my $set_id        = $self->get_set_id;
		my $metadata_list = $self->{'datastore'}->get_set_metadata( $set_id, { curate => 1 } );
		my $field_list    = $self->{'xmlHandler'}->get_field_list($metadata_list);
		foreach (@$field_list) {
			push @headers, $_;
			if ( $_ eq $self->{'system'}->{'labelfield'} ) {
				push @headers, 'aliases';
				push @headers, 'references';
			}
		}
		push @headers, 'loci';
	} else {
		my $attributes = $self->{'datastore'}->get_table_field_attributes($table);
		foreach (@$attributes) {
			push @headers, $_->{'name'};
			if ( $table eq 'loci' && $self->{'system'}->{'dbtype'} eq 'isolates' && $_->{'name'} eq 'id' ) {
				push @headers, 'aliases';
			}
		}
		if ( $self->{'system'}->{'dbtype'} eq 'sequences' && $table eq 'sequences' ) {
			if ( ( $self->{'system'}->{'allele_flags'} // '' ) eq 'yes' ) {
				push @headers, 'flags';
			}
			if ( $self->{'cgi'}->param('locus') ) {
				my $extended_attributes_ref =
				  $self->{'datastore'}->run_list_query( "SELECT field FROM locus_extended_attributes WHERE locus=? ORDER BY field_order",
					$self->{'cgi'}->param('locus') );
				if ( ref $extended_attributes_ref eq 'ARRAY' ) {
					push @headers, @$extended_attributes_ref;
				}
			}
		} elsif ( $self->{'system'}->{'dbtype'} eq 'sequences' && $table eq 'loci' ) {
			push @headers, qw(full_name product description);
		}
	}
	local $" = "</th><th>";
	return "<th>@headers</th>";
}

sub _is_id_used {
	my ( $self, $table, $id ) = @_;
	my $qry = "SELECT count(id) FROM $table WHERE id=?";
	if ( !$self->{'sql'}->{'id_used'} ) {
		$self->{'sql'}->{'id_used'} = $self->{'db'}->prepare($qry);
	}
	eval { $self->{'sql'}->{'id_used'}->execute($id) };
	$logger->error($@) if $@;
	my ($used) = $self->{'sql'}->{'id_used'}->fetchrow_array;
	return $used;
}

sub _process_fields {
	my ( $self, $data ) = @_;
	my @return_data;
	foreach my $value (@$data) {
		$value =~ s/^\s+//;
		$value =~ s/\s+$//;
		$value =~ s/'/\'\'/g;
		$value =~ s/\r//g;
		$value =~ s/\n/ /g;
		if ( $value eq '' ) {
			push @return_data, 'null';
		} else {
			push @return_data, $value;
		}
	}
	return @return_data;
}

sub _convert_query {
	my ( $self, $table, $qry ) = @_;
	return if !$self->{'datastore'}->is_table($table);
	if ( any { lc($qry) =~ /;\s*$_\s/ } (qw (insert delete update alter create drop)) ) {
		$logger->warn("Malicious SQL injection attempt '$qry'");
		return;
	}
	my $data;
	if ( $table eq 'project_members' ) {
		my $project_id = $self->{'cgi'}->param('project');
		$data = "project_id\tisolate_id\n";
		$qry =~ s/SELECT \*/SELECT id/;
		$qry =~ s/ORDER BY .*/ORDER BY id/;
		my $ids = $self->{'datastore'}->run_list_query($qry);
		$data .= "$project_id\t$_\n" foreach (@$ids);
	}
	return $data;
}
1;<|MERGE_RESOLUTION|>--- conflicted
+++ resolved
@@ -966,10 +966,7 @@
 	my @data            = @{ $arg_ref->{'data'} };
 	my $q               = $self->{'cgi'};
 	my $buffer;
-<<<<<<< HEAD
-=======
 	my $locus;
->>>>>>> 845355f8
 
 	if ( $field eq 'locus' && $q->param('locus') ) {
 		${ $arg_ref->{'value'} } = $q->param('locus');
