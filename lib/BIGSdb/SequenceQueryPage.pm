#Written by Keith Jolley
#Copyright (c) 2010-2020, University of Oxford
#E-mail: keith.jolley@zoo.ox.ac.uk
#
#This file is part of Bacterial Isolate Genome Sequence Database (BIGSdb).
#
#BIGSdb is free software: you can redistribute it and/or modify
#it under the terms of the GNU General Public License as published by
#the Free Software Foundation, either version 3 of the License, or
#(at your option) any later version.
#
#BIGSdb is distributed in the hope that it will be useful,
#but WITHOUT ANY WARRANTY; without even the implied warranty of
#MERCHANTABILITY or FITNESS FOR A PARTICULAR PURPOSE.  See the
#GNU General Public License for more details.
#
#You should have received a copy of the GNU General Public License
#along with BIGSdb.  If not, see <http://www.gnu.org/licenses/>.
package BIGSdb::SequenceQueryPage;
use strict;
use warnings;
use 5.010;
use parent qw(BIGSdb::Page);
use Log::Log4perl qw(get_logger);
use List::MoreUtils qw(any uniq none);
use BIGSdb::Constants qw(:interface);
use BIGSdb::Offline::SequenceQuery;
use Bio::DB::GenBank;
use JSON;
use Try::Tiny;
my $logger = get_logger('BIGSdb.Page');
use constant INF                => 9**99;
use constant RUN_OFFLINE_LENGTH => 10_000;

sub get_title {
	my ($self) = @_;
	return $self->{'system'}->{'kiosk_title'} if $self->{'system'}->{'kiosk_title'};
	return $self->{'cgi'}->param('page') eq 'sequenceQuery'
	  ? q(Sequence query)
	  : q(Batch sequence query);
}

sub _get_text {
	my ($self) = @_;
	return $self->{'system'}->{'kiosk_text'} if $self->{'system'}->{'kiosk_text'};
	my $q    = $self->{'cgi'};
	my $page = $q->param('page');
	my $buffer =
	    q(Please paste in your sequence)
	  . ( $page eq 'batchSequenceQuery' ? 's' : '' )
	  . q( to query against the database. );
	if ( !$q->param('simple') ) {
		$buffer .=
		    q(Query sequences will be checked first for an exact match against the chosen (or all) loci - )
		  . q(they do not need to be trimmed. The nearest partial matches will be identified if an exact )
		  . q(match is not found. You can query using either DNA or peptide sequences. );
		$buffer .= $self->get_tooltip( q(Query sequence - Your query sequence is assumed to be DNA if it contains )
			  . q(90% or more G,A,T,C or N characters.) );
	}
	return $buffer;
}

sub get_help_url {
	my ($self) = @_;
	if ($self->{'system'}->{'kiosk'}){
		return $self->{'system'}->{'kiosk_help'} // undef;
	}
	my $q = $self->{'cgi'};
	return if $q->param('page') eq 'batchSequenceQuery';
	return "$self->{'config'}->{'doclink'}/data_query.html#querying-sequences-to-determine-allele-identity";
}

sub get_javascript {
	my $buffer = << "END";
\$(function () {
	\$(document).ajaxComplete(function() {
		initiate();
		
	});
	initiate();

});

function initiate() {
	\$('a[data-rel=ajax]').click(function(){
  		\$(this).attr('href', function(){
  			if (this.href.match(/javascript.loadContent/)){
  				return;
  			};
    		return(this.href.replace(/(.*)/, "javascript:loadContent\('\$1\'\)"));
    	});
  	});
<<<<<<< HEAD
	
=======
  	
>>>>>>> 5b3285ec
	\$('.expand_link').off('click').on('click', function(){	
		var field = this.id.replace('expand_','');
	  	if (\$('#' + field).hasClass('expandable_expanded')) {
	  	\$('#' + field).switchClass('expandable_expanded','expandable_retracted_large',0, null, function(){
	  		\$('#expand_' + field).html('<span class="fas fa-chevron-down"></span>');
	  	});	    
	  } else {
	  	\$('#' + field).switchClass('expandable_retracted_large','expandable_expanded',1000, "easeInOutQuad", function(){
	  		\$('#expand_' + field).html('<span class="fas fa-chevron-up"></span>');
	  	});	    
	  }
	});	
	
	\$("div#results a.tooltip").each(function( index ) {
		var value = \$(this).attr('title');
		value = value.replace(/^([^<h3>].+?) - /,"<h3>\$1</h3>");
		\$(this).tooltip({content: value});
	});
	\$( "#and_others" ).click(function() {
		\$( "div#other_matches" ).toggle( 'blind', {} , 500 );
		return false;
	});
	reloadTooltips();
}

function loadContent(url) {
	\$("#alignment").html('<img src=\"/javascript/themes/default/throbber.gif\" /> Loading ...').load(url);
	\$("#alignment_link").hide();
}

END
	return $buffer;
}

sub _print_interface {
	my ($self) = @_;
	my $q = $self->{'cgi'};
	$self->_populate_kiosk_params;
	my $locus = $q->param('locus') // 0;
	$locus =~ s/%27/'/gx if $locus;    #Web-escaped locus
	$q->param( locus => $locus );
	my $page   = $q->param('page');
	my $set_id = $self->get_set_id;
	my $title  = $self->get_title;
	say qq(<h1>$title</h1>);
	say q(<div class="box" id="queryform">);
	my $text = $self->_get_text;
	say qq(<p>$text</p>);
	say $q->start_form;
	say q(<div class="scrollable">);

	if ( !$q->param('simple') ) {
		say q(<fieldset><legend>Please select locus/scheme</legend>);
		my ( $display_loci, $cleaned ) = $self->{'datastore'}->get_locus_list( { set_id => $set_id } );
		my $scheme_list = $self->get_scheme_data;
		my %order;
		my @schemes_and_groups;
		foreach my $scheme ( reverse @$scheme_list ) {
			my $value = "SCHEME_$scheme->{'id'}";
			push @schemes_and_groups, $value;
			$order{$value} = $scheme->{'display_order'} if $scheme->{'display_order'};
			$cleaned->{$value} = $scheme->{'name'};
		}
		my $group_list = $self->{'datastore'}->get_group_list( { seq_query => 1 } );
		foreach my $group ( reverse @$group_list ) {
			my $group_schemes = $self->{'datastore'}->get_schemes_in_group( $group->{'id'}, { set_id => $set_id } );
			if (@$group_schemes) {
				my $value = "GROUP_$group->{'id'}";
				push @schemes_and_groups, $value;
				$order{$value} = $group->{'display_order'} if $group->{'display_order'};
				$cleaned->{$value} = $group->{'name'};
			}
		}
		@schemes_and_groups =
		  sort { ( $order{$a} // INF ) <=> ( $order{$b} // INF ) || $cleaned->{$a} cmp $cleaned->{$b} }
		  @schemes_and_groups;
		unshift @$display_loci, @schemes_and_groups;
		unshift @$display_loci, 0;
		$cleaned->{0} = 'All loci';
		say $q->popup_menu( -name => 'locus', -values => $display_loci, -labels => $cleaned );
		say q(</fieldset>);
		say q(<fieldset><legend>Order results by</legend>);
		say $q->popup_menu( -name => 'order', -values => [ ( 'locus', 'best match' ) ] );
		say q(</fieldset>);
	} else {
		$q->param( order => 'locus' );
		say $q->hidden($_) foreach qw(locus order simple debug);
	}
	say q(<div style="clear:both">);
	say q(<fieldset style="float:left"><legend>)
	  . (
		$page eq 'sequenceQuery'
		? q(Enter query sequence (single or multiple contigs up to whole genome in size))
		: q(Enter query sequences (FASTA format))
	  ) . q(</legend>);
	say $q->textarea( -name => 'sequence', -rows => 6, -cols => 70 );
	say q(</fieldset>);
	if ( !$q->param('no_upload') ) {
		say q(<fieldset style="float:left"><legend>Alternatively upload FASTA file</legend>);
		say q(Select FASTA file:<br />);
		say $q->filefield( -name => 'fasta_upload', -id => 'fasta_upload' );
		say q(</fieldset>);
	}
	if ( $page eq 'sequenceQuery' && !$self->{'config'}->{'intranet'} && !$q->param('no_genbank') ) {
		say q(<fieldset style="float:left"><legend>or enter Genbank accession</legend>);
		say $q->textfield( -name => 'accession' );
		say q(</fieldset>);
	}
	my $action_args;
	$action_args->{'simple'} = 1       if $q->param('simple');
	$action_args->{'set_id'} = $set_id if $set_id;
	$self->print_action_fieldset($action_args);
	say q(</div></div>);
	say $q->hidden($_) foreach qw (db page word_size no_ajax);
	say $q->end_form;
	say q(</div>);
	return;
}

sub _populate_kiosk_params {
	my ($self) = @_;
	my $q = $self->{'cgi'};
	foreach my $param (qw(locus simple no_upload no_genbank)) {
		$q->param( $param => $self->{'system'}->{"kiosk_$param"} eq 'yes' ? 1 : 0 )
		  if $self->{'system'}->{"kiosk_$param"};
	}
	return;
}

sub print_content {
	my ($self) = @_;
	my $q = $self->{'cgi'};
	if ( $self->{'system'}->{'dbtype'} eq 'isolates' ) {
		$self->print_bad_status( { message => q(This function is not available in isolate databases.), navbar => 1 } );
		return;
	}
	my $sequence;
	$self->populate_submission_params;
	if ( $q->param('sequence') ) {
		$sequence = $q->param('sequence');
		$q->delete('sequence') if !$q->param('submission_id');
	}
	$self->_print_interface;
	if ( $q->param('submit') ) {
		if ($sequence) {
			$self->_run_query( \$sequence );
		} elsif ( $q->param('fasta_upload') ) {
			my $upload_file = $self->_upload_fasta_file;
			my $full_path   = "$self->{'config'}->{'secure_tmp_dir'}/$upload_file";
			if ( -e $full_path ) {
				$self->_run_query( BIGSdb::Utils::slurp($full_path) );
				unlink $full_path;
			}
		} elsif ( $q->param('accession') ) {
			try {
				my $acc_seq = $self->_upload_accession;
				if ($acc_seq) {
					$self->_run_query( \$acc_seq );
				}
			}
			catch {
				if ( $_->isa('BIGSdb::Exception::Data') ) {
					$logger->debug($_);
					if ( $_ =~ /INVALID_ACCESSION/x ) {
						$self->print_bad_status( { message => q(Accession is invalid.) } );
					} elsif ( $_ =~ /NO_DATA/x ) {
						$self->print_bad_status(
							{ message => q(The accession is valid but it contains no sequence data.) } );
					}
				} else {
					$logger->logdie($_);
				}
			};
		}
	}
	return;
}

sub _upload_fasta_file {
	my ($self)   = @_;
	my $temp     = BIGSdb::Utils::get_random();
	my $filename = "$self->{'config'}->{'secure_tmp_dir'}/$temp\_upload.fas";
	my $buffer;
	open( my $fh, '>', $filename ) || $logger->error("Cannot open $filename for writing.");
	my $fh2 = $self->{'cgi'}->upload('fasta_upload');
	binmode $fh2;
	binmode $fh;
	read( $fh2, $buffer, $self->{'config'}->{'max_upload_size'} );
	print $fh $buffer;
	close $fh;
	return "${temp}_upload.fas";
}

sub _upload_accession {
	my ($self)    = @_;
	my $accession = $self->{'cgi'}->param('accession');
	my $seq_db    = Bio::DB::GenBank->new;
	$seq_db->retrieval_type('tempfile');    #prevent forking resulting in duplicate error message on fail.
	my $sequence;
	try {
		my $seq_obj = $seq_db->get_Seq_by_acc($accession);
		$sequence = $seq_obj->seq;
	}
	catch {
		my $err = shift;
		$logger->debug($err);
		BIGSdb::Exception::Data->throw('INVALID_ACCESSION');
	};
	if ( !length($sequence) ) {
		BIGSdb::Exception::Data->throw('NO_DATA');
	}
	return $sequence;
}

sub _run_query {
	my ( $self, $seq_ref ) = @_;
	my $loci                   = $self->_get_selected_loci;
	my $q                      = $self->{'cgi'};
	my $always_run_immediately = $q->param('no_ajax') ? 1 : 0;
	return if $self->_invalid_query($seq_ref);
	if ( ( length $$seq_ref > RUN_OFFLINE_LENGTH || $q->param('page') eq 'batchSequenceQuery' )
		&& !$always_run_immediately )
	{
		$self->_blast_fork( $seq_ref, $loci );
	} else {
		$self->_blast_now( $seq_ref, $loci );
	}
	return;
}

sub _invalid_query {
	my ( $self, $seq_ref ) = @_;
	my $type = BIGSdb::Utils::sequence_type($seq_ref);
	my $size = length $$seq_ref;
	if ( $type eq 'peptide' && $size > 10_000 ) {
		$self->print_bad_status(
			{
				message => q(Invalid query sequence),
				detail  => q(Based on the character composition, your query appears to be a protein sequence. )
				  . q(It is also longer than 10,000 residues, which is the limit for querying protein sequences. )
				  . q(Please note that your query should be either in valid FASTA format or raw sequence without )
				  . q(headers.)
			}
		);
		return 1;
	}
	return;
}

sub _blast_now {
	my ( $self, $seq_ref, $loci ) = @_;
	my $results = $self->_run_blast( $seq_ref, $loci, 1 );
	my $q = $self->{'cgi'};
	if ( $q->param('page') eq 'sequenceQuery' && $self->{'system'}->{'web_hook_seq_query'} ) {
		my $results_prefix    = BIGSdb::Utils::get_random();
		my $results_json_file = "$self->{'config'}->{'secure_tmp_dir'}/${results_prefix}.json";
		$results->{'debug'} = 1 if $q->param('debug');
		my $results_json = encode_json($results);
		$self->_write_results_file( $results_json_file, $results_json );
		if ( -e $self->{'system'}->{'web_hook_seq_query'} ) {
			my $script_out = `$self->{'system'}->{'web_hook_seq_query'} $results_json_file`;
			say $script_out;
		} else {
			$logger->error("Script $self->{'system'}->{'web_hook_seq_query'} cannot be executed.");
			say $results->{'html'};
		}
		unlink $results_json_file;
	} else {
		say $results->{'html'};
	}
	return;
}

sub _blast_fork {
	my ( $self, $seq_ref, $loci ) = @_;
	my $q                 = $self->{'cgi'};
	my $results_prefix    = BIGSdb::Utils::get_random();
	my $results_file      = "$self->{'config'}->{'tmp_dir'}/${results_prefix}.txt";
	my $status_file       = "$self->{'config'}->{'tmp_dir'}/${results_prefix}_status.json";
	my $results_json_file = "$self->{'config'}->{'secure_tmp_dir'}/${results_prefix}.json";
	say $self->_get_polling_javascript($results_prefix);
	say q(<div id="results"><div class="box" id="resultspanel">)
	  . q(<span class="wait_icon fas fa-sync-alt fa-spin fa-4x" style="margin-right:0.5em"></span>)
	  . q(<span class="wait_message">Scanning - Please wait.</span></div>)
	  . q(<noscript><div class="box statusbad"><p>Please enable Javascript in your browser</p></div></noscript></div>);

	#Use double fork to prevent zombie processes on apache2-mpm-worker
	defined( my $kid = fork ) or $logger->error('cannot fork');
	if ($kid) {
		waitpid( $kid, 0 );
	} else {
		defined( my $grandkid = fork ) || $logger->error('Kid cannot fork');
		if ($grandkid) {
			CORE::exit(0);
		} else {
			try {
				open STDIN,  '<', '/dev/null' || $logger->error("Cannot detach STDIN: $!");
				open STDOUT, '>', '/dev/null' || $logger->error("Cannot detach STDOUT: $!");
				open STDERR, '>&STDOUT' || $logger->error("Cannot detach STDERR: $!");
				$self->_update_status_file( $status_file, 'running' );
				my $results = $self->_run_blast( $seq_ref, $loci, 0 );
				if ( $q->param('page') eq 'sequenceQuery' && $self->{'system'}->{'web_hook_seq_query'} ) {
					$results->{'debug'} = 1 if $q->param('debug');
					my $results_json = encode_json($results);
					$self->_write_results_file( $results_json_file, $results_json );
					if ( -x $self->{'system'}->{'web_hook_seq_query'} ) {
						my $script_out = `$self->{'system'}->{'web_hook_seq_query'} $results_json_file`;
						$self->_write_results_file( $results_file, $script_out );
					} else {
						$logger->error("Script $self->{'system'}->{'web_hook_seq_query'} cannot be executed.");
						$self->_write_results_file( $results_file, $results->{'html'} );
					}
					unlink $results_json_file;
				} else {
					$self->_write_results_file( $results_file, $results->{'html'} );
				}
				$self->_update_status_file( $status_file, 'complete' );
			}
			catch {
				if ( $_->isa('BIGSdb::Exception::Server::Busy') ) {
					my $too_busy = q(<div class="box" id="statusbad"><p>The server is currently too busy to run )
					  . q(your query. Please try again in a few minutes.</p></div>);
					$self->_write_results_file( $results_file, $too_busy );
					$self->_update_status_file( $status_file, 'complete' );
					$logger->error('Server too busy to run sequence query.');
				} else {
					$self->_update_status_file( $status_file, 'failed' );
					$logger->error($_);
				}
			};
		}
		CORE::exit(0);
	}
	return;
}

sub _update_status_file {
	my ( $self, $status_file, $status ) = @_;
	open( my $fh, '>', $status_file )
	  || $self->{'logger'}->error("Cannot touch $status_file");
	say $fh qq({"status":"$status"});
	close $fh;
	return;
}

sub _write_results_file {
	my ( $self, $filename, $buffer ) = @_;
	open( my $fh, '>:encoding(utf8)', $filename ) || $logger->error("Cannot open $filename for writing");
	say $fh $buffer;
	close $fh;
	return;
}

sub _get_polling_javascript {
	my ( $self, $results_prefix ) = @_;
	my $status_file   = "/tmp/${results_prefix}_status.json";
	my $results_file  = "/tmp/${results_prefix}.txt";
	my $max_poll_time = 10_000;
	my $buffer        = << "END";
<script type="text/Javascript">//<![CDATA[
\$(function () {	
	getResults(500);
});

function getResults(poll_time) {
	\$.ajax({
		url: "$status_file",
		dataType: 'json',
		cache: false,
		error: function(data){
			\$("div#results").html('<div class="box" id="statusbad"><p>Something went wrong!</p></div>');
		},		
		success: function(data){
			if (data.status == 'complete'){	
				\$("div#results").load("$results_file");
			} else if (data.status == 'failed'){
				\$("div#results").html('<div class="box statusbad"><p>Sequence query failed.</p></div>');
			} else if (data.status == 'running'){
				// Wait and poll again - increase poll time by 0.5s each time.
				poll_time += 500;
				if (poll_time > $max_poll_time){
					poll_time = $max_poll_time;
				}
				setTimeout(function() { 
           	        getResults(poll_time); 
                }, poll_time);
 			} else {
				\$("div#results").html();
			}
		}
	});
}
//]]></script>
END
	return $buffer;
}

sub _run_blast {
	my ( $self, $seq_ref, $loci, $always_run ) = @_;
	my $q = $self->{'cgi'};
	my $exemplar = ( $self->{'system'}->{'exemplars'} // q() ) eq 'yes' ? 1 : 0;
	$exemplar = 0 if @$loci == 1;    #We need to be able to find the nearest match if not exact.
	my $keep_partials = $q->param('page') eq 'batchSequenceQuery' ? 1 : 0;
	my $batch_query   = $q->param('page') eq 'batchSequenceQuery' ? 1 : 0;
	my $set_id        = $self->get_set_id;
	local $" = q(,);
	my $seq_qry_obj = BIGSdb::Offline::SequenceQuery->new(
		{
			config_dir       => $self->{'config_dir'},
			lib_dir          => $self->{'lib_dir'},
			dbase_config_dir => $self->{'dbase_config_dir'},
			host             => $self->{'system'}->{'host'},
			port             => $self->{'system'}->{'port'},
			user             => $self->{'system'}->{'user'},
			password         => $self->{'system'}->{'password'},
			options          => {
				l                    => qq(@$loci),
				keep_partials        => $keep_partials,
				batch_query          => $batch_query,
				exemplar             => $exemplar,
				always_run           => $always_run,
				throw_busy_exception => 1,
				select_type          => $self->{'select_type'},
				select_id            => $self->{'select_id'},
				set_id               => $set_id,
				script_name          => $self->{'system'}->{'script_name'},
				align_width          => $self->{'prefs'}->{'alignwidth'}
			},
			instance => $self->{'instance'},
			logger   => $logger
		}
	);
	my $html;
	my $error;
	try {
		$html = $seq_qry_obj->run($$seq_ref);
	}
	catch {
		$error = $_;
	};
	if ($error) {
		$self->print_bad_status(
			{
				message => q(Query error),
				detail  => $error,
			}
		);
		return { html => q() };
	}
	my $return_obj = { html => $html };
	if ( $q->param('page') eq 'sequenceQuery' ) {
		$return_obj->{'exact_matches'} = $seq_qry_obj->get_exact_matches;
		if ( ( $self->{'system'}->{'kiosk_partial_matches'} // q() ) eq 'yes' ) {
			my $partial_matches = {};
			foreach my $locus (@$loci) {
				next if $return_obj->{'exact_matches'}->{$locus} && @{ $return_obj->{'exact_matches'}->{$locus} };
				my $best = $seq_qry_obj->get_best_partial_match($locus);
				$partial_matches->{$locus} = $best if $best;
			}
			$return_obj->{'partial_matches'} = $partial_matches if %$partial_matches;
		}
		$return_obj->{'linked_data'} = $seq_qry_obj->get_allele_linked_data;
	}
	return $return_obj;
}

sub _get_selected_loci {
	my ($self) = @_;
	my $q = $self->{'cgi'};
	my $selection = $self->{'system'}->{'kiosk_locus'} // $q->param('locus');
	my $set_id = $self->get_set_id;
	if ( $selection eq '0' ) {
		$self->{'select_type'} = 'all';
		return $self->{'datastore'}->get_loci( { set_id => $set_id } );
	}
	if ( $selection =~ /^SCHEME_(\d+)$/x ) {
		my $scheme_id = $1;
		$self->{'select_type'} = 'scheme';
		$self->{'select_id'}   = $scheme_id;
		return $self->{'datastore'}->get_scheme_loci($scheme_id);
	}
	if ( $selection =~ /^GROUP_(\d+)$/x ) {
		my $group_id = $1;
		my $schemes  = $self->{'datastore'}->get_schemes_in_group($group_id);
		$self->{'select_type'} = 'group';
		$self->{'select_id'}   = $group_id;
		my $loci = [];
		foreach my $scheme_id (@$schemes) {
			my $scheme_loci = $self->{'datastore'}->get_scheme_loci($scheme_id);
			push @$loci, @$scheme_loci;
		}
		@$loci = uniq @$loci;
		return $loci;
	}
	$selection =~ s/^cn_//x;
	$self->{'select_type'} = 'locus';
	$self->{'select_id'}   = $selection;
	return [$selection];
}

sub initiate {
	my ($self) = @_;
	$self->{$_} = 1 foreach qw (jQuery);
	if ($self->{'system'}->{'kiosk'}){
		$self->set_level0_breadcrumbs;
	} else {
		$self->{'tooltips'} = 1;
		$self->set_level1_breadcrumbs;
	}
	return;
}
1;<|MERGE_RESOLUTION|>--- conflicted
+++ resolved
@@ -90,11 +90,7 @@
     		return(this.href.replace(/(.*)/, "javascript:loadContent\('\$1\'\)"));
     	});
   	});
-<<<<<<< HEAD
-	
-=======
-  	
->>>>>>> 5b3285ec
+
 	\$('.expand_link').off('click').on('click', function(){	
 		var field = this.id.replace('expand_','');
 	  	if (\$('#' + field).hasClass('expandable_expanded')) {
