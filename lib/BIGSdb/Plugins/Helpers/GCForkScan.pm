#Written by Keith Jolley
#Copyright (c) 2017-2025, University of Oxford
#E-mail: keith.jolley@biology.ox.ac.uk
#
#This file is part of Bacterial Isolate Genome Sequence Database (BIGSdb).
#
#BIGSdb is free software: you can redistribute it and/or modify
#it under the terms of the GNU General Public License as published by
#the Free Software Foundation, either version 3 of the License, or
#(at your option) any later version.
#
#BIGSdb is distributed in the hope that it will be useful,
#but WITHOUT ANY WARRANTY; without even the implied warranty of
#MERCHANTABILITY or FITNESS FOR A PARTICULAR PURPOSE.  See the
#GNU General Public License for more details.
#
#You should have received a copy of the GNU General Public License
#along with BIGSdb.  If not, see <http://www.gnu.org/licenses/>.
package BIGSdb::Plugins::Helpers::GCForkScan;
use Parallel::ForkManager;
use BIGSdb::Plugins::Helpers::GCHelper;
use Log::Log4perl qw(get_logger :nowarn);
use strict;
use warnings;
use 5.010;

sub new {
	my ( $class, $params ) = @_;
	my $self = {};
	$self->{'config_dir'}       = $params->{'config_dir'};
	$self->{'lib_dir'}          = $params->{'lib_dir'};
	$self->{'dbase_config_dir'} = $params->{'dbase_config_dir'};
	$self->{'logger'}           = $params->{'logger'};
	$self->{'config'}           = $params->{'config'};
	$self->{'seq_type'}         = $params->{'seq_type'};
	$self->{'jm_params'}        = $params->{'job_manager_params'};
	bless( $self, $class );
	return $self;
}

sub _get_job_manager {
	my ($self) = @_;
	return BIGSdb::OfflineJobManager->new(
		{
			config_dir       => $self->{'config_dir'},
			dbase_config_dir => $self->{'dbase_config_dir'},
			system           => $self->{'system'},
			%{ $self->{'jm_params'} }
		}
	);
}

sub run {
	my ( $self, $params ) = @_;
	my $by_ref = $params->{'reference_file'} ? 1 : 0;
	$params->{'user_params'}->{'seq_type'} = $self->{'seq_type'};
	if ( $params->{'threads'} && $params->{'threads'} > 1 ) {
		my $script;
		$script =
		  BIGSdb::Plugins::Helpers::GCHelper->new(    #Create script object to use methods to determine isolate list
			{
				config_dir       => $self->{'config_dir'},
				lib_dir          => $self->{'lib_dir'},
				dbase_config_dir => $self->{'dbase_config_dir'},
				logger           => $self->{'logger'},
				options          => { query_only => 1, always_run => 1, no_user_db_needed => 1, %$params },
				instance         => $params->{'database'},
				params           => $params->{'user_params'}
			}
		  );
		my $isolates  = $script->get_isolates;
		my $need_scan = [];
		my $no_scan   = [];

		my $locus_list_table =
		  $script->{'datastore'}->create_temp_list_table_from_array( 'text', $params->{'loci'} );
		foreach my $isolate_id (@$isolates) {
			my $designated_locus_count = $script->{'datastore'}->run_query(
				'SELECT COUNT(DISTINCT(locus)) FROM allele_designations ad JOIN '
				  . "$locus_list_table l ON ad.locus=l.value WHERE ad.isolate_id=?",
				$isolate_id,
				{ cache => 'GCForkScan::locus_count' }
			);
			if ( $designated_locus_count == @{ $params->{'loci'} }
				|| ( !$params->{'rescan_missing'} && $designated_locus_count >= 0.5 * @{ $params->{'loci'} } ) )
			{
				push @$no_scan, $isolate_id;
			} else {
				push @$need_scan, $isolate_id;
			}
		}
		undef $script;

		my $data                 = {};
		my $new_seqs             = {};
		my $finish_progress      = $params->{'finish_progress'} // ( $params->{'align'} ? 20 : 80 );
		my $scan_finish_progress = int( $finish_progress * @$no_scan / @$isolates );
		if (@$no_scan) {

			local $" = q(,);
			my $data_lookup_helper = BIGSdb::Plugins::Helpers::GCHelper->new(
				{
					config_dir       => $self->{'config_dir'},
					lib_dir          => $self->{'lib_dir'},
					dbase_config_dir => $self->{'dbase_config_dir'},
					logger           => $self->{'logger'},
					options          => {
						i                 => qq(@$no_scan),
						always_run        => 1,
						fast              => 1,
						global_new        => 1,
						no_user_db_needed => 1,
						job_manager       => $self->_get_job_manager,
						no_scan           => 1,
						update_progress   => 1,
						finish_progress   => $scan_finish_progress,
						%$params
					},
					instance    => $params->{'database'},
					user_params => $params->{'user_params'},
					locus_data  => $params->{'locus_data'}
				}
			);
			$data = $data_lookup_helper->get_results;
		}

		my $pm =
		  Parallel::ForkManager->new( $params->{'threads'}, $self->{'config'}->{'secure_tmp_dir'} );
<<<<<<< HEAD
		my $isolate_count   = 0;
		my $finish_progress = $params->{'finish_progress'} // ( $params->{'align'} ? 20 : 80 );
=======
		my $isolate_count = 0;

>>>>>>> 8c13c4af
		if ( $params->{'user_genomes'} ) {
			my $id = -1;
			foreach ( keys %{ $params->{'user_genomes'} } ) {
				unshift @$isolates, $id;
				$id--;
			}
		}
<<<<<<< HEAD
		$pm->run_on_finish(
			sub {
				my ( $pid, $exit_code, $ident, $exit_signal, $core_dump, $ret_data ) = @_;
				$data->{$_} = $ret_data->{'designations'}->{$_} foreach keys %{ $ret_data->{'designations'} };
				$new_seqs->{ $ret_data->{'isolate_id'} }->{$_} = $ret_data->{'local_new_seqs'}->{$_}
				  foreach keys %{ $ret_data->{'local_new_seqs'} };
				$isolate_count++;
				if ( $params->{'job_id'} ) {
					my $percent_complete = int( ( $isolate_count * $finish_progress ) / @$isolates );
					if ( $isolate_count < @$isolates ) {
						my $next_id     = $isolate_count + 1;
						my $job_manager = $self->_get_job_manager;
						$job_manager->update_job_status( $params->{'job_id'},
							{ percent_complete => $percent_complete, stage => "Scanning isolate record $next_id" } )
						  ;
=======
		if (@$need_scan) {
			my $range = $finish_progress - $scan_finish_progress;
			$pm->run_on_finish(
				sub {
					my ( $pid, $exit_code, $ident, $exit_signal, $core_dump, $ret_data ) = @_;
					$data->{$_} = $ret_data->{'designations'}->{$_} foreach keys %{ $ret_data->{'designations'} };
					$new_seqs->{ $ret_data->{'isolate_id'} }->{$_} = $ret_data->{'local_new_seqs'}->{$_}
					  foreach keys %{ $ret_data->{'local_new_seqs'} };
					$isolate_count++;
					if ( $params->{'job_id'} ) {
						my $percent_complete = int( $scan_finish_progress + ( $isolate_count * $range ) / @$isolates );
						if ( $isolate_count < @$isolates ) {
							my $next_id     = @$no_scan + $isolate_count + 1;
							my $job_manager = $self->_get_job_manager;
							$job_manager->update_job_status(
								$params->{'job_id'},
								{ percent_complete => $percent_complete, stage => "Scanning isolate record $next_id" }
							);
						}
>>>>>>> 8c13c4af
					}
				}
			);
			foreach my $isolate_id (@$need_scan) {
				last if $self->_is_job_cancelled( $params->{'job_id'} );
				$pm->start and next;
				my $scan_helper = BIGSdb::Plugins::Helpers::GCHelper->new(
					{
						config_dir       => $self->{'config_dir'},
						lib_dir          => $self->{'lib_dir'},
						dbase_config_dir => $self->{'dbase_config_dir'},
						logger           => $self->{'logger'},
						options  => { i => $isolate_id, always_run => 1, fast => 1, no_user_db_needed => 1, %$params },
						instance => $params->{'database'},
						params   => $params->{'user_params'},
						locus_data => $params->{'locus_data'}
					}
				);
				my $isolate_data   = $scan_helper->get_results;
				my $local_new_seqs = $scan_helper->get_new_sequences;
				$pm->finish( 0,
					{ designations => $isolate_data, local_new_seqs => $local_new_seqs, isolate_id => $isolate_id } );
			}
			$pm->wait_all_children;
			$self->_correct_new_designations( $data, $new_seqs, $by_ref );

		}
		return $data;
	}

	#Run non-threaded job
	my $scan_helper = BIGSdb::Plugins::Helpers::GCHelper->new(
		{
			config_dir       => $self->{'config_dir'},
			lib_dir          => $self->{'lib_dir'},
			dbase_config_dir => $self->{'dbase_config_dir'},
			logger           => $self->{'logger'},
			options          => { always_run => 1, fast => 1, global_new => 1, no_user_db_needed => 1, %$params },
			instance         => $params->{'database'},
			user_params      => $params->{'user_params'},
			locus_data       => $params->{'locus_data'}
		}
	);
	my $batch_data = $scan_helper->get_results;
	my $new_seqs   = $scan_helper->get_new_sequences;
	if ($by_ref) {
		$self->_rename_ref_designations_from_single_thread($batch_data);
	}
	return $batch_data;
}

sub _is_job_cancelled {
	my ( $self, $job_id ) = @_;
	my $signal_file = "$self->{'config'}->{'secure_tmp_dir'}/${job_id}.CANCEL";
	return 1 if -e $signal_file;
	return;
}

sub _correct_new_designations {
	my ( $self, $data, $new_seqs, $by_ref ) = @_;
	my @isolates;
	my %loci;
	foreach my $isolate_id ( sort { $a <=> $b } keys %$new_seqs ) {
		push @isolates, $isolate_id;
		foreach my $locus ( sort { $a cmp $b } keys %{ $new_seqs->{$isolate_id}->{'allele_lookup'} } ) {
			$loci{$locus} = 1;
		}
	}
	my @loci = sort keys %loci;
	foreach my $locus (@loci) {
		my $i = 1;
		my %hash_names;
		foreach my $isolate_id (@isolates) {
			foreach my $md5_hash ( keys %{ $new_seqs->{$isolate_id}->{'allele_lookup'}->{$locus} } ) {
				if ( !$hash_names{$md5_hash} ) {
					$hash_names{$md5_hash} = $by_ref ? ( $i + 1 ) : "new#$i";
					$i++;
				}
				$data->{$isolate_id}->{'designations'}->{$locus} = $hash_names{$md5_hash};
			}
		}
	}
	return;
}

sub _rename_ref_designations_from_single_thread {
	my ( $self, $data ) = @_;
	foreach my $isolate_id ( keys %$data ) {
		foreach my $locus ( keys %{ $data->{$isolate_id}->{'designations'} } ) {
			$data->{$isolate_id}->{'designations'}->{$locus} =~ s/^new#//x;
		}
	}
	return;
}
1;<|MERGE_RESOLUTION|>--- conflicted
+++ resolved
@@ -126,13 +126,8 @@
 
 		my $pm =
 		  Parallel::ForkManager->new( $params->{'threads'}, $self->{'config'}->{'secure_tmp_dir'} );
-<<<<<<< HEAD
 		my $isolate_count   = 0;
-		my $finish_progress = $params->{'finish_progress'} // ( $params->{'align'} ? 20 : 80 );
-=======
-		my $isolate_count = 0;
-
->>>>>>> 8c13c4af
+
 		if ( $params->{'user_genomes'} ) {
 			my $id = -1;
 			foreach ( keys %{ $params->{'user_genomes'} } ) {
@@ -140,23 +135,6 @@
 				$id--;
 			}
 		}
-<<<<<<< HEAD
-		$pm->run_on_finish(
-			sub {
-				my ( $pid, $exit_code, $ident, $exit_signal, $core_dump, $ret_data ) = @_;
-				$data->{$_} = $ret_data->{'designations'}->{$_} foreach keys %{ $ret_data->{'designations'} };
-				$new_seqs->{ $ret_data->{'isolate_id'} }->{$_} = $ret_data->{'local_new_seqs'}->{$_}
-				  foreach keys %{ $ret_data->{'local_new_seqs'} };
-				$isolate_count++;
-				if ( $params->{'job_id'} ) {
-					my $percent_complete = int( ( $isolate_count * $finish_progress ) / @$isolates );
-					if ( $isolate_count < @$isolates ) {
-						my $next_id     = $isolate_count + 1;
-						my $job_manager = $self->_get_job_manager;
-						$job_manager->update_job_status( $params->{'job_id'},
-							{ percent_complete => $percent_complete, stage => "Scanning isolate record $next_id" } )
-						  ;
-=======
 		if (@$need_scan) {
 			my $range = $finish_progress - $scan_finish_progress;
 			$pm->run_on_finish(
@@ -176,7 +154,6 @@
 								{ percent_complete => $percent_complete, stage => "Scanning isolate record $next_id" }
 							);
 						}
->>>>>>> 8c13c4af
 					}
 				}
 			);
