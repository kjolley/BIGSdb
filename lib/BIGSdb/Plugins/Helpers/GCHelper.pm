--- conflicted
+++ resolved
@@ -29,16 +29,10 @@
 	my $isolates    = $self->_process_user_genomes;
 	my $merged_data = {};
 	if ( $self->{'options'}->{'reference_file'} ) {
-<<<<<<< HEAD
-		my $i    = 0;
-		my $last_progress;
-		foreach my $isolate_id (@$isolates) {
-=======
 		my $i = 0;
 		my $last_progress;
 		foreach my $isolate_id (@$isolates) {
 			$i++;
->>>>>>> e0721ea0
 			if (   $self->{'options'}->{'update_progress'}
 				&& $self->{'options'}->{'job_manager'}
 				&& $self->{'options'}->{'job_id'} )
@@ -49,21 +43,10 @@
 				my $progress        = $start_progress + ( int( $i * $range / @$isolates ) );
 				if ( !defined $last_progress || $progress != $last_progress ) {
 					$last_progress = $progress;
-<<<<<<< HEAD
-					$self->{'options'}->{'job_manager'}->update_job_status(
-						$self->{'options'}->{'job_id'},
-						{ percent_complete => $progress, stage => "Scanning isolate record $i" }
-					);
-				}
-			}
-			$i++;
-=======
 					$self->{'options'}->{'job_manager'}->update_job_status( $self->{'options'}->{'job_id'},
 						{ percent_complete => $progress, stage => "Scanning isolate record $i" } );
 				}
 			}
-
->>>>>>> e0721ea0
 			my $data = $self->_get_allele_designations_from_reference($isolate_id);
 			$merged_data->{$isolate_id} = $data;
 		}
@@ -88,7 +71,6 @@
 						{ percent_complete => $progress, stage => "$verb isolate record $i" } );
 				}
 			}
-
 			my $data = $self->_get_allele_designations_from_defined_loci( $isolate_id, $loci );
 			$merged_data->{$isolate_id} = $data;
 		}
