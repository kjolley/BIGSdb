--- conflicted
+++ resolved
@@ -642,11 +642,7 @@
 sub _get_stylesheets {
 	my ($self)  = @_;
 	my $system  = $self->{'system'};
-<<<<<<< HEAD
-	my $version = '20210708';
-=======
 	my $version = '20210914';
->>>>>>> 6f03986a
 	my @filenames;
 	push @filenames, q(dropzone.css)                                          if $self->{'dropzone'};
 	push @filenames, q(billboard.min.css)                                     if $self->{'billboard'};
@@ -1342,8 +1338,7 @@
 						);
 						$desc = $set_name if defined $set_name;
 					}
-					( $self->{'cache'}->{'labels'}->{"s_${scheme_id}_$field"} = "$field ($desc)" ) =~
-					  tr/_/ /;
+					( $self->{'cache'}->{'labels'}->{"s_${scheme_id}_$field"} = "$field ($desc)" ) =~ tr/_/ /;
 					push @scheme_field_list, "s_${scheme_id}_$field";
 				}
 			}
