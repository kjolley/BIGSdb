#Written by Keith Jolley
#Copyright (c) 2010-2018, University of Oxford
#E-mail: keith.jolley@zoo.ox.ac.uk
#
#This file is part of Bacterial Isolate Genome Sequence Database (BIGSdb).
#
#BIGSdb is free software: you can redistribute it and/or modify
#it under the terms of the GNU General Public License as published by
#the Free Software Foundation, either version 3 of the License, or
#(at your option) any later version.
#
#BIGSdb is distributed in the hope that it will be useful,
#but WITHOUT ANY WARRANTY; without even the implied warranty of
#MERCHANTABILITY or FITNESS FOR A PARTICULAR PURPOSE.  See the
#GNU General Public License for more details.
#
#You should have received a copy of the GNU General Public License
#along with BIGSdb.  If not, see <http://www.gnu.org/licenses/>.
package BIGSdb::Page;
use strict;
use warnings;
use 5.010;
use Log::Log4perl qw(get_logger);
my $logger = get_logger('BIGSdb.Page');
use Error qw(:try);
use List::MoreUtils qw(uniq none);
use JSON;
use BIGSdb::Constants qw(:interface :limits :scheme_flags :login_requirements SEQ_METHODS);
use autouse 'Data::Dumper' => qw(Dumper);

sub new {    ## no critic (RequireArgUnpacking)
	my $class = shift;
	my $self  = {@_};
	$self->{'prefs'} = {};
	$logger->logdie('No CGI object passed')     if !$self->{'cgi'};
	$logger->logdie('No system hashref passed') if !$self->{'system'};
	$self->{'type'} = 'xhtml' if !$self->{'type'};
	bless( $self, $class );
	$self->initiate;
	$self->set_pref_requirements;
	return $self;
}

sub set_cookie_attributes {
	my ( $self, $cookies ) = @_;
	$self->{'cookies'} = $cookies;
	return;
}

sub initiate {
	my ($self) = @_;
	$self->{'jQuery'} = 1;                                                      #Use JQuery javascript library
	$self->{'noCache'} = 1 if ( $self->{'system'}->{'sets'} // '' ) eq 'yes';
	return;
}

sub set_pref_requirements {
	my ($self) = @_;
	$self->{'pref_requirements'} =
	  { general => 1, main_display => 1, isolate_display => 1, analysis => 1, query_field => 1 };
	return;
}

#Override by returning javascript code to include in header
sub get_javascript {
	return q();    #Empty string
}

sub get_list_javascript {
	my ($self)   = @_;
	my $list_url = "$self->{'system'}->{'script_name'}?db=$self->{'instance'}&page=idList";
	my $js       = <<"JS";
function listbox_selectall(listID, isSelect) {
	\$("#" + listID + " option").prop("selected",isSelect);
}

function listbox_clear(listID) {
	\$("#" + listID).val("");
}

function listbox_listall(listID) {
	\$.ajax({
    	url : "$list_url",
		dataType: "text",
		success : function (data) {
			\$("#" + listID).val(data);
		}
	});
}

function isolate_list_show() {
	\$("#isolate_paste_list_div").show(500);
	\$("#isolate_list_show_button").hide(0);
	\$("#isolate_list_hide_button").show(0);
}

function isolate_list_hide() {
	\$("#isolate_paste_list_div").hide(500);
	\$("#isolate_paste_list").val('');
	\$("#isolate_list_show_button").show(0);
	\$("#isolate_list_hide_button").hide(0);
}

function locus_list_show() {
	\$("#locus_paste_list_div").show(500);
	\$("#locus_list_show_button").hide(0);
	\$("#locus_list_hide_button").show(0);
}

function locus_list_hide() {
	\$("#locus_paste_list_div").hide(500);
	\$("#locus_paste_list").val('');
	\$("#locus_list_show_button").show(0);
	\$("#locus_list_hide_button").hide(0);
}
JS
	return $js;
}

sub _get_javascript_paths {
	my ($self)  = @_;
	my $page_js = $self->get_javascript;
	my $date    = '20180608';
	my @javascript;
	if ( $self->{'jQuery'} ) {
		my @language = ( language => 'Javascript' );
		if ( $self->{'config'}->{'no_cdn'} || $self->{'config'}->{'intranet'} ) {
			push @javascript, ( { src => "/javascript/jquery.js?v=$date",    @language } );
			push @javascript, ( { src => "/javascript/jquery-ui.js?v=$date", @language } );
		} else {

			#Load jQuery library from Google CDN
			push @javascript,
			  ( { src => 'https://ajax.googleapis.com/ajax/libs/jquery/3.2.1/jquery.min.js', @language } );
			push @javascript,
			  ( { src => 'https://ajax.googleapis.com/ajax/libs/jqueryui/1.12.1/jquery-ui.min.js', @language } );
		}
		push @javascript, ( { src => "/javascript/bigsdb.js?v=$date", @language } );
		my %js = (
			'jQuery.tablesort'    => [qw(jquery.tablesorter.js jquery.metadata.js)],
			'jQuery.jstree'       => [qw(jquery.jstree.js)],
			'jQuery.coolfieldset' => [qw(jquery.coolfieldset.js)],
			'jQuery.slimbox'      => [qw(jquery.slimbox2.js)],
			'jQuery.columnizer'   => [qw(jquery.columnizer.js)],
			'jQuery.multiselect'  => [qw(modernizr.js jquery.multiselect.js)],
			'CryptoJS.MD5'        => [qw(md5.js)],
			'packery'             => [qw(packery.js)],
			'dropzone'            => [qw(dropzone.js)]
		);
		foreach my $feature ( keys %js ) {
			next if !$self->{$feature};
			my $libs = $js{$feature};
			push @javascript, ( { src => "/javascript/$_?v=$date", @language } ) foreach @$libs;
		}
		push @javascript, { code => $page_js, @language } if $page_js;
	}
	return \@javascript;
}

sub get_guid {

	#If the user is logged in, use a combination of database and user names as the
	#GUID for preference storage, otherwise use a random GUID which is stored as a browser cookie.
	my ($self) = @_;
	if ( defined $self->{'username'} ) {
		return "$self->{'system'}->{'db'}\|$self->{'username'}";
	} elsif ( $self->{'cgi'}->cookie( -name => 'guid' ) ) {
		return $self->{'cgi'}->cookie( -name => 'guid' );
	} else {
		return 0;
	}
}

sub show_user_projects {
	my ($self) = @_;
	if (
		(
			( ( $self->{'system'}->{'public_login'} // q() ) ne 'no' )
			|| $self->{'system'}->{'read_access'} ne 'public'
		)
		&& ( $self->{'system'}->{'user_projects'} // q() ) eq 'yes'
	  )
	{
		return 1;
	}
	return;
}

sub clean_value {
	my ( $self, $value, $options ) = @_;
	return if !defined $value;
	$options = {} if ref $options ne 'HASH';
	$value =~ s/'/\\'/gx if !$options->{'no_escape'};
	$value =~ s/\r//gx;
	$value =~ s/[\n\t]/ /gx;
	$value =~ s/^\s*//x;
	$value =~ s/\s*$//x;
	return $value;
}

sub create_temp_tables {
	my ( $self, $qry_ref ) = @_;
	return 1 if $self->{'temp_tables_created'};
	my $qry     = $$qry_ref;
	my $q       = $self->{'cgi'};
	my $format  = $q->param('format') || 'html';
	my $schemes = $self->{'datastore'}->run_query( 'SELECT id FROM schemes', undef, { fetch => 'col_arrayref' } );
	my $cschemes =
	  $self->{'datastore'}->run_query( 'SELECT id FROM classification_schemes', undef, { fetch => 'col_arrayref' } );
	my $continue = 1;

	if ( $self->{'system'}->{'dbtype'} eq 'isolates' ) {
		my $view = $self->{'system'}->{'view'};
		try {
			foreach my $scheme_id (@$schemes) {
				if ( $qry =~ /temp_(?:isolates|view)_scheme_fields_$scheme_id\s/x || $qry =~ /ORDER\ BY\ s_$scheme_id\_/x ) {
					$self->{'datastore'}->create_temp_isolate_scheme_fields_view($scheme_id);
				}
				if ( $qry =~ /temp_(?:isolates|view)_scheme_completion_$scheme_id\s/x ) {
					$self->{'datastore'}->create_temp_scheme_status_table($scheme_id);
				}
			}
			foreach my $cscheme_id (@$cschemes) {
				if ( $qry =~ /temp_cscheme_$cscheme_id\D/x ) {
					$self->{'datastore'}->create_temp_cscheme_table($cscheme_id);
				}
			}
		}
		catch BIGSdb::DatabaseConnectionException with {
			if ( $format ne 'text' ) {
				$self->print_bad_status(
					{ message => q(Cannot connect to remote database. The query can not be performed.) } );
			} else {
				say q(Cannot connect to remote database. The query cannot be performed.);
			}
			$logger->error('Cannot connect to remote database.');
			$continue = 0;
		};
	}
	if ( $q->param('list_file') && $q->param('datatype') ) {
		$self->{'datastore'}->create_temp_list_table( $q->param('datatype'), $q->param('list_file') );
	}
	if ( defined $q->param('temp_table_file') ) {
		$self->{'datastore'}->create_temp_combinations_table_from_file( $q->param('temp_table_file') );
	}
	$self->{'temp_tables_created'} = 1;
	return $continue;
}

sub print_banner {
	my ($self) = @_;
	my $bannerfile = "$self->{'dbase_config_dir'}/$self->{'instance'}/banner.html";
	if ( -e $bannerfile ) {
		say q(<div class="box" id="banner">);
		$self->print_file($bannerfile);
		say q(</div>);
	}
	return;
}

sub choose_set {
	my ($self) = @_;
	my $q = $self->{'cgi'};
	if ( $q->param('choose_set') && defined $q->param('sets_list') && BIGSdb::Utils::is_int( $q->param('sets_list') ) )
	{
		my $guid = $self->get_guid;
		if ($guid) {
			try {
				$self->{'prefstore'}->set_general( $guid, $self->{'system'}->{'db'}, 'set_id', $q->param('sets_list') );
				$self->{'prefs'}->{'set_id'} = $q->param('sets_list');
			}
			catch BIGSdb::PrefstoreConfigurationException with {
				$logger->error(q(Can't set set_id in prefs));
			};
		} else {
			$self->{'system'}->{'sets'} = 'no';
		}
	}
	return;
}

sub _initiate_plugin {
	my ( $self, $plugin_name ) = @_;
	my $q = $self->{'cgi'};
	$q->param( format => 'html' ) if !defined $q->param('format');
	try {
		my $plugin = $self->{'pluginManager'}->get_plugin($plugin_name);
		my $att    = $plugin->get_attributes;
		if ( $q->param('format') eq 'text' ) {
			$self->{'type'}       = 'text';
			$self->{'attachment'} = $att->{'text_filename'};
		} elsif ( $q->param('format') eq 'xlsx' ) {
			$self->{'type'}       = 'xlsx';
			$self->{'attachment'} = $att->{'xlsx_filename'};
		} elsif ( $q->param('format') eq 'tar' ) {
			$self->{'type'}       = 'tar';
			$self->{'attachment'} = $att->{'tar_filename'};
		} else {
			$self->{$_} = 1 foreach qw(jQuery jQuery.tablesort jQuery.jstree jQuery.slimbox);
		}
	}
	catch BIGSdb::InvalidPluginException with {

		#ignore
	};
	return;
}

sub get_file_icon {
	my ( $self, $type ) = @_;
	my $buffer = q(<span class="file_icon fa-stack" style="padding-left:0.5em">);
	$buffer .= q(<span class="fas fa-file fa-stack-2x"></span>);
	$buffer .= qq(<span class="fa-stack-1x filetype-text" style="top:0.25em">$type</span>);
	$buffer .= q(</span>);
	return $buffer;
}

sub print_page_content {
	my ($self) = @_;
	my $q = $self->{'cgi'};
	$" = ' ';    ## no critic (RequireLocalizedPunctuationVars) #ensure reset when running under mod_perl
	if ( ( $q->param('page') // '' ) eq 'plugin' ) {
		my $plugin_name = $q->param('name');
		$self->_initiate_plugin($plugin_name);

		#need to determine if tooltips should be displayed since this is set in the <HEAD>.  Also need to define set_id
		#since this is needed to determine page title (other prefs are read later but these are needed early).
		if ( $self->{'prefstore'} ) {
			my $guid = $self->get_guid;
			try {
				$self->{'prefs'}->{'tooltips'} =
				  ( $self->{'prefstore'}->get_general_pref( $guid, $self->{'system'}->{'db'}, 'tooltips' ) // '' ) eq
				  'off' ? 0 : 1;
				$self->{'prefs'}->{'set_id'} =
				  $self->{'prefstore'}->get_general_pref( $guid, $self->{'system'}->{'db'}, 'set_id' );
			}
			catch BIGSdb::DatabaseNoRecordException with {
				$self->{'prefs'}->{'tooltips'} = 1;
			};
			$self->choose_set;
		}
	} else {
		$self->initiate_prefs;
		$self->initiate_view( $self->{'username'} );
	}
	$q->charset('UTF-8');
	if ( $self->{'type'} ne 'xhtml' ) {
		my %mime_type = (
			embl      => 'chemical/x-embl-dl-nucleotide',
			tar       => 'application/x-tar',
			xlsx      => 'application/vnd.openxmlformats-officedocument.spreadsheetml.sheet',
			no_header => 'text/html',
		);
		my %attachment =
		  ( embl => 'sequence' . ( $q->param('seqbin_id') // $q->param('isolate_id') // q() ) . '.embl', );
		my %atts;
		$atts{'type'} = $mime_type{ $self->{'type'} } // 'text/plain';
		$atts{'attachment'} = $attachment{ $self->{'type'} } // $self->{'attachment'} // undef;
		binmode STDOUT, ':encoding(utf8)' if $self->{'type'} eq 'no_header' || $self->{'type'} eq 'text';
		$atts{'expires'} = '+1h' if !$self->{'noCache'};
		print $q->header( \%atts );
		$self->print_content;
	} else {
		binmode STDOUT, ':encoding(utf8)';
		if ( !$q->cookie( -name => 'guid' ) && $self->{'prefstore'} ) {
			my $guid = $self->{'prefstore'}->get_new_guid;
			push @{ $self->{'cookies'} }, $q->cookie( -name => 'guid', -value => $guid, -expires => '+10y' );
			$self->{'setOptions'} = 1;
		}
		my %header_options;
		$header_options{'-cookie'}  = $self->{'cookies'} if $self->{'cookies'};
		$header_options{'-expires'} = '+1h'              if !$self->{'noCache'};
		$header_options{'-status'}  = $self->{'status'}  if $self->{'status'};
		print $q->header(%header_options);
		my $title      = $self->get_title;
		my $javascript = $self->_get_javascript_paths;
		my ( $meta_content, $shortcut_icon ) = $self->_get_meta_data;
		my $http_equiv = q(<meta name="viewport" content="width=device-width" />);

		if ( $self->{'refresh'} ) {
			my $refresh_page = $self->{'refresh_page'} ? qq(; URL=$self->{'refresh_page'}) : q();
			$http_equiv .= qq(<meta http-equiv="refresh" content="$self->{'refresh'}$refresh_page" />);
		}
		my $tooltip_display = $self->{'prefs'}->{'tooltips'} ? 'inline' : 'none';
		my $stylesheets = $self->get_stylesheets;
		my @styles;
		push @styles, { -src => $_, -media => 'Screen' } foreach @$stylesheets;
		my @args = (
			-title    => $title,
			-meta     => $meta_content,
			-style    => [ @styles, { -code => ".tooltip{display:$tooltip_display}" } ],
			-script   => $javascript,
			-encoding => 'utf-8'
		);
		if (%$shortcut_icon) {
			push @args, ( -head => [ CGI->Link($shortcut_icon), $http_equiv ] );
		} else {
			push @args, ( -head => $http_equiv );
		}
		my $head = $q->start_html(@args);
		my $dtd  = '<!DOCTYPE html>';
		$head =~ s/<!DOCTYPE.*?>/$dtd/sx;    #CGI.pm doesn't support HTML5 DOCTYPE
		$head =~ s/<html[^>]*>/<html>/x;
		say $head;
		if ( $self->{'system'}->{'db'} && $self->{'instance'} ) {
			$self->_print_header;
			$self->_print_login_details;
			$self->_print_menu;
			$self->_print_help_panel;
			$self->print_content;
			$self->_print_footer;
		} else {
			$self->_print_site_header;
			$self->_print_login_details;
			$self->print_content;
			$self->_print_site_footer;
		}
		$self->_debug if $q->param('debug') && $self->{'config'}->{'debug'};
		print $q->end_html;
	}
	return;
}

#META tag inclusion code written by Andreas Tille.
sub _get_meta_data {
	my ($self) = @_;
	$self->{'instance'} //= q();
	my $meta_file     = "$self->{'dbase_config_dir'}/$self->{'instance'}/meta.html";
	my $meta_content  = {};
	my $shortcut_icon = {};
	if ( -e $meta_file ) {
		if ( open( my $fh, '<', $meta_file ) ) {
			while ( my $line = <$fh> ) {
				if ( $line =~ /<meta\s+name="([^"]+)"\s+content="([^"]+)"\s*\/?>/x ) {
					$meta_content->{$1} = $2;
				}
				my $REL  = qr/rel="shortcut\ icon"\s+/x;
				my $HREF = qr/href="([^"]+)"\s+/x;
				my $TYPE = qr/type="([^"]+)"/x;
				if ( $line =~ /<link\s+ $REL $HREF $TYPE\s*\/?>/x ) {
					$shortcut_icon->{'-rel'}  = 'shortcut icon';
					$shortcut_icon->{'-href'} = $1;
					$shortcut_icon->{'-type'} = $2;
				}
			}
			close $fh;
		}
	}
	return ( $meta_content, $shortcut_icon );
}

sub get_stylesheets {
	my ($self) = @_;
	my $stylesheet;
	my $system  = $self->{'system'};
	my $version = '20180625';
	my @filenames;
	push @filenames, q(dropzone.css) if $self->{'dropzone'};
	push @filenames, qw(jquery-ui.css fontawesome-all.css bigsdb.css);
	my @paths;

	foreach my $filename (@filenames) {
		my $vfilename = "$filename?v=$version";
		if ( !$system->{'db'} ) {
			$stylesheet = -e "$ENV{'DOCUMENT_ROOT'}/css/$filename" ? "/css/$vfilename" : "/$vfilename";
		} else {
			my @css_paths = ( "$system->{'webroot'}/$system->{'db'}", $system->{'webroot'}, '/css', '' );
			foreach my $path (@css_paths) {
				if ( -e "$ENV{'DOCUMENT_ROOT'}$path/$filename" ) {
					$stylesheet = "$path/$vfilename";
					last;
				}
			}
		}
		my %added = map { $_ => 1 } @paths;
		if ( !$added{$stylesheet} ) {
			push @paths, $stylesheet;
		} else {
			$logger->error("Stylesheet $filename not found!");
		}
	}
	if ( $self->{'jQuery.jstree'} ) {
		push @paths, "/javascript/themes/default/style.min.css?v=$version";
	}
	return \@paths;
}
sub get_title     { return 'BIGSdb' }
sub print_content { }

sub print_set_section {
	my ($self) = @_;
	my $q      = $self->{'cgi'};
	my $set_id = $self->get_set_id;
	return if $self->{'system'}->{'set_id'} && BIGSdb::Utils::is_int( $self->{'system'}->{'set_id'} );
	my $guid = $self->get_guid;
	return if !$guid;    #Cookies disabled
	my $sets =
	  $self->{'datastore'}
	  ->run_query( 'SELECT * FROM sets WHERE NOT hidden OR hidden IS NULL ORDER BY display_order,description',
		undef, { fetch => 'all_arrayref', slice => {} } );
	return if !@$sets || ( @$sets == 1 && ( $self->{'system'}->{'only_sets'} // '' ) eq 'yes' );
	say q(<div class="box" id="sets">);
	say q(<div class="scrollable">);
	say q(<div style="float:left; margin-right:1em">);
	say q(<span class="dataset_icon fas fa-database fa-3x fa-pull-left"></span>);
	say q(<h2>Datasets</h2>);
	say q(<p>This database contains multiple datasets.);
	print(
		( $self->{'system'}->{'only_sets'} // '' ) eq 'yes'
		? '</p>'
		: 'You can choose to display a single set or the whole database.</p>'
	);
	say $q->start_form;
	say q(<label for="sets_list">Please select: </label>);
	my @set_ids;

	if ( ( $self->{'system'}->{'only_sets'} // '' ) ne 'yes' ) {
		push @set_ids, 0;
	}
	my %labels = ( 0 => 'Whole database' );
	foreach my $set (@$sets) {
		push @set_ids, $set->{'id'};
		$labels{ $set->{'id'} } = $set->{'description'};
	}
	say $q->popup_menu(
		-name    => 'sets_list',
		-id      => 'sets_list',
		-values  => \@set_ids,
		-labels  => \%labels,
		-default => $set_id
	);
	say $q->submit( -name => 'choose_set', -label => 'Choose', -class => 'smallbutton' );
	say $q->hidden($_) foreach qw (db page name set_id select_sets);
	say $q->end_form;
	say q(</div></div></div>);
	return;
}

sub is_scheme_invalid {
	my ( $self, $scheme_id, $options ) = @_;
	$options = {} if ref $options ne 'HASH';
	my $set_id = $self->get_set_id;
	if ( !BIGSdb::Utils::is_int($scheme_id) ) {
		$self->print_bad_status( { message => q(Scheme id must be an integer.), navbar => 1 } );
		return 1;
	} elsif ($set_id) {
		if ( !$self->{'datastore'}->is_scheme_in_set( $scheme_id, $set_id ) ) {
			$self->print_bad_status( { message => q(The selected scheme is unavailable.), navbar => 1 } );
			return 1;
		}
	}
	my $scheme_info = $self->{'datastore'}->get_scheme_info( $scheme_id, { set_id => $set_id, get_pk => 1 } );
	if ( !$scheme_info && !( $scheme_id == 0 && $options->{'all_loci'} ) ) {
		$self->print_bad_status( { message => q(Scheme does not exist.), navbar => 1 } );
		return 1;
	}
	if ( $options->{'with_pk'} && !$scheme_info->{'primary_key'} ) {
		$self->print_bad_status(
			{
				message => q(No primary key field has been set for this scheme. )
				  . q(This function is unavailable until this has been set.),
				navbar => 1
			}
		);
		return 1;
	}
	return;
}

sub print_scheme_section {
	my ( $self, $options ) = @_;
	$options = {} if ref $options ne 'HASH';
	my $q = $self->{'cgi'};
	my $schemes = $self->get_scheme_data( { with_pk => $options->{'with_pk'} } );
	$q->param( scheme_id => $schemes->[0]->{'id'} ) if !defined $q->param('scheme_id') && @$schemes;
	return if @$schemes < 2;
	say q(<div class="box" id="schemes">);
	say q(<div class="scrollable">);
	say q(<h2>Schemes</h2>);
	say q(<p>Please select the scheme you would like to query:</p>);
	my @ids;
	my %desc;

	foreach my $scheme (@$schemes) {
		push @ids, $scheme->{'id'};
		$desc{ $scheme->{'id'} } = $scheme->{'name'};
	}
	if ( $options->{'all_loci'} ) {
		push @ids, 0;
		$desc{0} = 'All loci';
	}
	my $default = $q->param('scheme_id');
	say $q->start_form;
	say $q->popup_menu( -name => 'scheme_id', -values => \@ids, -labels => \%desc, -default => $default );
	say $q->submit( -class => 'submit', -name => 'Select' );
	say $q->hidden($_) foreach qw(db page name);
	say $q->end_form;
	say q(</div></div>);
	return;
}

sub print_action_fieldset {
	my ( $self, $options ) = @_;
	my $q = $self->{'cgi'};
	$options = {} if ref $options ne 'HASH';
	my $page         = $options->{'page'}         // $q->param('page');
	my $submit_label = $options->{'submit_label'} // 'Submit';
	my $reset_label  = $options->{'reset_label'}  // 'Reset';
	my $legend       = $options->{'legend'}       // 'Action';
	my $buffer       = qq(<fieldset style="float:left"><legend>$legend</legend>\n);
	my $url    = qq($self->{'system'}->{'script_name'}?db=$self->{'instance'}&amp;page=$page);
	my @fields = qw (isolate_id id scheme_id table name ruleset locus
	  profile_id simple set_id modify project_id edit);

	if ( $options->{'table'} ) {
		my $pk_fields = $self->{'datastore'}->get_table_pks( $options->{'table'} );
		push @fields, @$pk_fields;
	}
	foreach my $field ( uniq @fields ) {
		$url .= "&amp;$field=$options->{$field}" if defined $options->{$field};
	}

	#use jquery-ui button classes to ensure consistent formatting of reset link and submit button across browsers
	if ( !$options->{'no_reset'} ) {
		my $class = RESET_BUTTON_CLASS;
		$buffer .= qq(<a href="$url" class="$class ui-button-text-only">)
		  . qq(<span class="ui-button-text">$reset_label</span></a>\n);
	}
	local $" = q( );
	$buffer .= $q->submit( -name => 'submit', -label => $submit_label, -class => BUTTON_CLASS );
	if ( $options->{'submit2'} ) {
		$options->{'submit2_label'} //= $options->{'submit2'};
		$buffer .= $q->submit(
			-name  => $options->{'submit2'},
			-label => $options->{'submit2_label'},
			-class => BUTTON_CLASS,
			-style => 'margin-left:0.2em'
		);
	}
	$buffer .= q(</fieldset><div style="clear:both"></div>);
	return $buffer if $options->{'get_only'};
	say $buffer;
	return;
}

sub _debug {
	my ($self) = @_;
	print "<pre>\n" . Dumper($self) . "</pre>\n";
	return;
}

sub _print_first_valid_file {
	my ( $self, $paths, $options ) = @_;
	foreach my $file (@$paths) {
		if ( -e $file ) {
			$self->print_file( $file, $options );
			return;
		}
	}
	return;
}

sub _print_header {
	my ($self) = @_;
	my $system = $self->{'system'};
	return if !$self->{'instance'};
	my $q = $self->{'cgi'};
	my @potential_headers;
	if ( $self->{'curate'} && !$q->param('user_header') ) {
		push @potential_headers,
		  (
			"$self->{'dbase_config_dir'}/$self->{'instance'}/curate_header.html",
			"$ENV{'DOCUMENT_ROOT'}$self->{'system'}->{'webroot'}/curate_header.html",
			"$ENV{'DOCUMENT_ROOT'}/curate_header.html",
			"$self->{'config_dir'}/curate_header.html"
		  );
	}
	push @potential_headers,
	  (
		"$self->{'dbase_config_dir'}/$self->{'instance'}/header.html",
		"$ENV{'DOCUMENT_ROOT'}$self->{'system'}->{'webroot'}/header.html",
		"$ENV{'DOCUMENT_ROOT'}/header.html",
		"$self->{'config_dir'}/header.html"
	  );
	$self->_print_first_valid_file( \@potential_headers );
	return;
}

sub _print_site_header {
	my ($self) = @_;
	my @potential_headers;
	if ( $self->{'curate'} ) {
		@potential_headers =
		  ( "$ENV{'DOCUMENT_ROOT'}/curate_site_header.html", "$self->{'config_dir'}/curate_site_header.html" );
	}
	push @potential_headers, ( "$ENV{'DOCUMENT_ROOT'}/site_header.html", "$self->{'config_dir'}/site_header.html" );
	$self->_print_first_valid_file( \@potential_headers, { no_substitutions => 1 } );
	return;
}

sub _print_login_details {
	my ($self) = @_;
	return if !$self->{'datastore'};
	my $login_requirement = $self->{'datastore'}->get_login_requirement;
	return if $login_requirement == NOT_ALLOWED && !$self->{'needs_authentication'};
	my $user_info = $self->{'datastore'}->get_user_info_from_username( $self->{'username'} );
	my $q         = $self->{'cgi'};
	my $page      = $q->param('page');
	say q(<div id="logindetails">);
	my $instance_clause = $self->{'instance'} ? qq(db=$self->{'instance'}&amp;) : q();

	if ( !$user_info ) {
		if ( !$self->{'username'} ) {
			if ( $login_requirement == OPTIONAL && $page ne 'login' ) {
				say qq(<a href="$self->{'system'}->{'script_name'}?${instance_clause}page=login">)
				  . q(<span class="fas fa-sign-in-alt" style="margin-right:0.3em"></span>Log in</a>);
			} else {
				say q(<i>Not logged in.</i>);
			}
		} else {
			say q(<i>Logged in: <b>Unregistered user.</b></i>);
		}
	} else {
		say qq(<i>Logged in: <b>$user_info->{'first_name'} $user_info->{'surname'} ($self->{'username'}).</b></i>);
	}
	if ( ( $self->{'system'}->{'authentication'} // q() ) eq 'builtin' ) {
		if ( $self->{'username'} ) {
			say qq( <a href="$self->{'system'}->{'script_name'}?${instance_clause}page=logout">)
			  . q(<span class="fas fa-sign-out-alt"></span>Log out</a> | );
			say qq( <a href="$self->{'system'}->{'script_name'}?${instance_clause}page=changePassword">)
			  . q(Change password</a>);
		}
	}
	say q(</div>);
	return;
}

sub get_cache_string {
	my ($self) = @_;
	my $set_id = $self->get_set_id;
	my $logged_in        = $self->{'username'} ? 1                     : 0;
	my $logged_in_string = $self->{'username'} ? "&amp;l=$logged_in"   : q();
	my $set_string       = $set_id             ? "&amp;set_id=$set_id" : q();

	#Append to URLs to ensure unique caching.
	my $cache_string = $set_string . $logged_in_string;
	return $cache_string;
}

sub get_help_url {

	#Override in subclass.
}

sub _print_help_panel {
	my ($self) = @_;
	my $q = $self->{'cgi'};
	say q(<div id="fieldvalueshelp">);
	if ( $q->param('page') && $q->param('page') eq 'plugin' && defined $self->{'pluginManager'} ) {
		my $plugin_att = $self->{'pluginManager'}->get_plugin_attributes( $q->param('name') );
		if ( ref $plugin_att eq 'HASH' ) {
			if ( $plugin_att->{'url'} && !$self->{'config'}->{'intranet'} ) {
				say qq(<span class="context_help"><a href="$plugin_att->{'url'}" target="_blank" )
				  . q(title="Open help in new window">Help <span class="fas fa-external-link-alt"></span></a></span>);
			}
			if ( ( $plugin_att->{'help'} // '' ) =~ /tooltips/ ) {
				$self->{'tooltips'} = 1;
			}
		}
	} else {
		my $url = $self->get_help_url;
		if ( $url && !$self->{'config'}->{'intranet'} ) {
			say qq(<span class="context_help"><a href="$url" target="_blank" title="Open help in new window" >Help )
			  . q(<span class="fas fa-external-link-alt"></span></a></span>);
		}
	}
	if ( $self->{'tooltips'} ) {
		say q(<span id="toggle" style="display:none">Toggle: </span><a id="toggle_tooltips" )
		  . qq(href="$self->{'system'}->{'script_name'}?db=$self->{'instance'}&amp;page=options&amp;)
		  . q(toggle_tooltips=1" title="Toggle tooltips" style="display:none;margin-right:1em">)
		  . q(<span class="fas fa-info-circle fa-lg"></span></a>);
	}
	say q(</div>);
	return;
}

sub _print_menu {
	my ($self) = @_;
	return if $self->{'system'}->{'kiosk'};

	#Don't show on log in or log out pages
	return if ( $self->{'system'}->{'read_access'} ne 'public' || $self->{'curate'} ) && !$self->{'username'};
	return if !$self->{'system'}->{'db'};
	say q(<div id="menubutton">);
	say q(<a style="cursor:pointer"><span class="fas fa-bars"></span></a>);
	say q(</div>);
	say q(<div id="menupanel"></div>);
	return;
}

sub get_metaset_and_fieldname {
	my ( $self, $field ) = @_;
	my ( $metaset, $metafield ) = $field =~ /meta_([^:]+):(.*)/x ? ( $1, $2 ) : ( undef, undef );
	return ( $metaset, $metafield );
}

sub add_existing_metadata_to_hashref {
	my ( $self, $data ) = @_;
	return if !defined $data->{'id'};
	my $metadata_list = $self->{'xmlHandler'}->get_metadata_list;
	foreach my $metadata_set (@$metadata_list) {
		my $metadata = $self->{'datastore'}->run_query( "SELECT * FROM $metadata_set WHERE isolate_id=?",
			$data->{'id'}, { fetch => 'all_arrayref', slice => {} } );
		foreach my $metadata_ref (@$metadata) {
			foreach my $field ( keys %$metadata_ref ) {
				$data->{"$metadata_set:$field"} = $metadata_ref->{$field};
			}
		}
	}
	return;
}

sub get_extended_attributes {
	my ($self) = @_;
	my $data =
	  $self->{'datastore'}
	  ->run_query( 'SELECT isolate_field,attribute FROM isolate_field_extended_attributes ORDER BY field_order',
		undef, { fetch => 'all_arrayref', slice => {}, cache => 'Page::get_extended_attributes' } );
	my $extended;
	foreach (@$data) {
		push @{ $extended->{ $_->{'isolate_field'} } }, $_->{'attribute'};
	}
	return $extended;
}

sub get_field_selection_list {

	#options passed as hashref:
	#isolate_fields: include isolate fields, prefix with f_
	#extended_attributes: include isolate field extended attributes, named e_FIELDNAME||EXTENDED-FIELDNAME
	#loci: include loci, prefix with either l_ or cn_ (common name)
	#locus_limit: don't include loci if there are more than the set value
	#query_pref: only the loci for which the user has a query field preference selected will be returned
	#analysis_pref: only the loci for which the user has an analysis preference selected will be returned
	#scheme_fields: include scheme fields, prefix with s_SCHEME-ID_
	#classification_groups: include classification group ids and field, prefix with cg_
	#sort_labels: dictionary sort labels
	my ( $self, $options ) = @_;
	$logger->logdie('Invalid option hashref') if ref $options ne 'HASH';
	$options->{'query_pref'}    //= 1;
	$options->{'analysis_pref'} //= 0;
	my $values = [];
	if ( $options->{'isolate_fields'} ) {
		my $isolate_fields = $self->_get_provenance_fields($options);
		push @$values, @$isolate_fields;
	}
	if ( $options->{'loci'} ) {
		my $loci = $self->_get_loci_list($options);
		push @$values, @$loci;
	}
	if ( $options->{'scheme_fields'} ) {
		my $scheme_fields = $self->_get_scheme_fields($options);
		push @$values, @$scheme_fields;
	}
	if ( $options->{'classification_groups'} ) {
		my $classification_group_fields = $self->_get_classification_groups_fields;
		push @$values, @$classification_group_fields;
	}
	if ( $options->{'sort_labels'} ) {
		$values = BIGSdb::Utils::dictionary_sort( $values, $self->{'cache'}->{'labels'} );
	}
	return $values, $self->{'cache'}->{'labels'};
}

sub _get_loci_list {
	my ( $self, $options ) = @_;
	if ( !$self->{'cache'}->{'loci'} ) {
		my @locus_list;
		my $cn_sql = $self->{'db'}->prepare('SELECT id,common_name FROM loci WHERE common_name IS NOT NULL');
		eval { $cn_sql->execute };
		$logger->error($@) if $@;
		my $common_names = $cn_sql->fetchall_hashref('id');
		my $set_id       = $self->get_set_id;
		my $loci         = $self->{'datastore'}->get_loci(
			{
				query_pref    => $options->{'query_pref'},
				analysis_pref => $options->{'analysis_pref'},
				seq_defined   => 0,
				do_not_order  => 1,
				set_id        => $set_id
			}
		);
		my $set_loci =
		    $set_id
		  ? $self->{'datastore'}
		  ->run_query( 'SELECT * FROM set_loci WHERE set_id=?', $set_id, { fetch => 'all_hashref', key => 'locus' } )
		  : {};

		foreach my $locus (@$loci) {
			push @locus_list, "l_$locus";
			$self->{'cache'}->{'labels'}->{"l_$locus"} = $locus;
			my $set_name_is_set;
			if ($set_id) {
				my $set_locus = $set_loci->{$locus};
				if ( $set_locus->{'set_name'} ) {
					$self->{'cache'}->{'labels'}->{"l_$locus"} = $set_locus->{'set_name'};
					if ( $set_locus->{'set_common_name'} ) {
						$self->{'cache'}->{'labels'}->{"l_$locus"} .= " ($set_locus->{'set_common_name'})";
						push @locus_list, "cn_$locus";
						$self->{'cache'}->{'labels'}->{"cn_$locus"} =
						  "$set_locus->{'set_common_name'} ($set_locus->{'set_name'})";
					}
					$set_name_is_set = 1;
				}
			}
			if ( !$set_name_is_set && $common_names->{$locus}->{'common_name'} ) {
				$self->{'cache'}->{'labels'}->{"l_$locus"} .= " ($common_names->{$locus}->{'common_name'})";
				push @locus_list, "cn_$locus";
				$self->{'cache'}->{'labels'}->{"cn_$locus"} = "$common_names->{$locus}->{'common_name'} ($locus)";
			}
		}
		if ( $self->{'prefs'}->{'locus_alias'} ) {
			my $alias_sql = $self->{'db'}->prepare('SELECT locus,alias FROM locus_aliases');
			eval { $alias_sql->execute };
			if ($@) {
				$logger->error($@);
			} else {
				my $array_ref = $alias_sql->fetchall_arrayref;
				foreach (@$array_ref) {
					my ( $locus, $alias ) = @$_;

					#if there is no label for the primary name it is because the locus
					#should not be displayed
					next if !$self->{'cache'}->{'labels'}->{"l_$locus"};
					$alias =~ tr/_/ /;
					push @locus_list, "la_$locus||$alias";
					$self->{'cache'}->{'labels'}->{"la_$locus||$alias"} =
					  "$alias [" . ( $self->{'cache'}->{'labels'}->{"l_$locus"} ) . ']';
				}
			}
		}
		@locus_list =
		  sort { lc( $self->{'cache'}->{'labels'}->{$a} ) cmp lc( $self->{'cache'}->{'labels'}->{$b} ) } @locus_list;
		@locus_list = uniq @locus_list;
		$self->{'cache'}->{'loci'} = \@locus_list;
	}
	my $values = [];
	if ( !$options->{'locus_limit'} || @{ $self->{'cache'}->{'loci'} } < $options->{'locus_limit'} ) {
		push @$values, @{ $self->{'cache'}->{'loci'} };
	}
	return $values;
}

sub _get_provenance_fields {
	my ( $self, $options ) = @_;
	my @isolate_list;
	my $set_id        = $self->get_set_id;
	my $metadata_list = $self->{'datastore'}->get_set_metadata( $set_id, { curate => $self->{'curate'} } );
	my $fields        = $self->{'xmlHandler'}->get_field_list($metadata_list);
	my $attributes    = $self->{'xmlHandler'}->get_all_field_attributes;
	my $extended      = $options->{'extended_attributes'} ? $self->get_extended_attributes : undef;
	foreach my $field (@$fields) {

		if (   ( $options->{'sender_attributes'} )
			&& ( $field eq 'sender' || $field eq 'curator' || ( $attributes->{$field}->{'userfield'} // '' ) eq 'yes' )
		  )
		{
			foreach my $user_attribute (qw (id surname first_name affiliation)) {
				push @isolate_list, "f_$field ($user_attribute)";
				( $self->{'cache'}->{'labels'}->{"f_$field ($user_attribute)"} = "$field ($user_attribute)" ) =~
				  tr/_/ /;
			}
		} else {
			push @isolate_list, "f_$field";
			my ( $metaset, $metafield ) = $self->get_metaset_and_fieldname($field);
			( $self->{'cache'}->{'labels'}->{"f_$field"} = $metafield // $field ) =~ tr/_/ /;
			if ( $options->{'extended_attributes'} ) {
				my $extatt = $extended->{$field};
				if ( ref $extatt eq 'ARRAY' ) {
					foreach my $extended_attribute (@$extatt) {
						push @isolate_list, "e_$field||$extended_attribute";
						( $self->{'cache'}->{'labels'}->{"e_$field||$extended_attribute"} = $extended_attribute ) =~
						  tr/_/ /;
					}
				}
			}
		}
	}
	return \@isolate_list;
}

sub _get_scheme_fields {
	my ( $self, $options ) = @_;
	if ( !$self->{'cache'}->{'scheme_fields'} ) {
		my @scheme_field_list;
		my $set_id        = $self->get_set_id;
		my $schemes       = $self->{'datastore'}->get_scheme_list( { set_id => $set_id } );
		my $scheme_fields = $self->{'datastore'}->get_all_scheme_fields;
		my $scheme_info   = $self->{'datastore'}->get_all_scheme_info;
		my $set_sql;
		if ($set_id) {
			$set_sql = $self->{'db'}->prepare('SELECT set_name FROM set_schemes WHERE set_id=? AND scheme_id=?');
		}
		foreach my $scheme (@$schemes) {
			my ( $scheme_id, $desc ) = ( $scheme->{'id'}, $scheme->{'name'} );
			my $scheme_db = $scheme_info->{$scheme_id}->{'dbase_name'};

			#No point using scheme fields if no scheme database is available.
			next
			  if !( ( $self->{'prefs'}->{'query_field_schemes'}->{$scheme_id} || $options->{'ignore_prefs'} )
				&& $scheme_db );
			foreach my $field ( @{ $scheme_fields->{$scheme_id} } ) {
				if (   $self->{'prefs'}->{'query_field_scheme_fields'}->{$scheme_id}->{$field}
					|| $options->{'ignore_prefs'} )
				{
					if ($set_id) {
						eval { $set_sql->execute( $set_id, $scheme_id ) };
						$logger->error($@) if $@;
						my ($set_name) = $set_sql->fetchrow_array;
						$desc = $set_name if defined $set_name;
					}
					( $self->{'cache'}->{'labels'}->{"s_$scheme_id\_$field"} = "$field ($desc)" ) =~ tr/_/ /;
					push @scheme_field_list, "s_$scheme_id\_$field";
				}
			}
		}
		$self->{'cache'}->{'scheme_fields'} = \@scheme_field_list;
	}
	return $self->{'cache'}->{'scheme_fields'};
}

sub _get_classification_groups_fields {
	my ($self) = @_;
	if ( !$self->{'cache'}->{'classification_group_fields'} ) {
		my $list = [];
		my $cg_pkeys =
		  $self->{'datastore'}
		  ->run_query( 'SELECT id,name FROM classification_schemes', undef, { fetch => 'all_arrayref', slice => {} } );
		foreach my $key (@$cg_pkeys) {
			push @$list, "cg_$key->{'id'}_group";
			$self->{'cache'}->{'labels'}->{"cg_$key->{'id'}_group"} = "$key->{'name'} group";
		}
		$self->{'cache'}->{'classification_group_fields'} = $list;
	}
	return $self->{'cache'}->{'classification_group_fields'};
}

sub _print_footer {
	my ($self) = @_;
	my $system = $self->{'system'};
	my $filename = $self->{'curate'} ? 'curate_footer.html' : 'footer.html';
	return if !$self->{'instance'};
	my @potential_footers;
	if ( $self->{'curate'} ) {
		push @potential_footers,
		  (
			"$self->{'dbase_config_dir'}/$self->{'instance'}/curate_footer.html",
			"$ENV{'DOCUMENT_ROOT'}$self->{'system'}->{'webroot'}/curate_footer.html",
			"$ENV{'DOCUMENT_ROOT'}/curate_footer.html",
			"$self->{'config_dir'}/curate_footer.html"
		  );
	}
	push @potential_footers,
	  (
		"$self->{'dbase_config_dir'}/$self->{'instance'}/footer.html",
		"$ENV{'DOCUMENT_ROOT'}$self->{'system'}->{'webroot'}/footer.html",
		"$ENV{'DOCUMENT_ROOT'}/footer.html",
		"$self->{'config_dir'}/footer.html"
	  );
	$self->_print_first_valid_file( \@potential_footers );
	return;
}

sub _print_site_footer {
	my ($self) = @_;
	my @potential_footers;
	if ( $self->{'curate'} ) {
		push @potential_footers,
		  ( "$ENV{'DOCUMENT_ROOT'}/curate_site_footer.html", "$self->{'config_dir'}/curate_site_footer.html" );
	}
	push @potential_footers, ( "$ENV{'DOCUMENT_ROOT'}/footer.html", "$self->{'config_dir'}/footer.html" );
	$self->_print_first_valid_file( \@potential_footers, { no_substitutions => 1 } );
	return;
}

sub print_file {
	my ( $self, $file, $options ) = @_;
	my $cache_string = $self->get_cache_string;
	my $buffer;
	if ( -e $file ) {
		my $system = $self->{'system'};
		open( my $fh, '<', $file ) or return;
		while (<$fh>) {
			next if /^\#/x && $options->{'ignore_hashlines'};
			if ( !$options->{'no_substitutions'} ) {
				s/\$instance/$self->{'instance'}/x;
				s/\$webroot/$system->{'webroot'}/x;
				s/\$dbase/$system->{'db'}/x;
				s/\$indexpage/$system->{'indexpage'}/x;
				s/\$contents/$system->{'script_name'}?db=$self->{'instance'}/x;
				if ( $self->{'curate'} && $self->{'system'}->{'dbtype'} eq 'sequences' ) {
					my $link =
					  "$self->{'system'}->{'script_name'}?db=$self->{'instance'}&amp;page=add&amp;table=sequences";
					s/\$lociAdd/<a href="$link">Add<\/a>/x;
				}
				if ( !$self->{'curate'} ) {
					s/(bigsdb\.pl.*page=.+?)"/$1$cache_string"/gx;
					if ( ~/bigsdb\.pl/x && !/page=/x ) {
						s/(bigsdb\.pl.*)"/$1$cache_string"/gx;
					}
				}
			}
			$buffer .= $_;
		}
		close $fh;
	} else {
		$logger->warn("File $file does not exist.");
	}
	return $buffer if $options->{'get_only'};
	say $buffer;
	return;
}

sub get_filter {
	my ( $self, $name, $values, $options ) = @_;
	my $q = $self->{'cgi'};
	$options = {} if ref $options ne 'HASH';
	my $class = $options->{'class'} || 'filter';
	( my $text = $options->{'text'} || $name ) =~ tr/_/ /;
	my ( $label, $title ) =
	  $self->get_truncated_label( "$text: ", undef, { capitalize_first => $options->{'capitalize_first'} } );
	my $title_attribute = $title ? qq(title="$title") : q();
	( my $id = "$name\_list" ) =~ tr/:/_/;
	my $buffer = qq(<label for="$id" class="$class" $title_attribute>$label</label>\n);
	unshift @$values, '' if !$options->{'noblank'};
	$options->{'labels'}->{''} = '&nbsp;';    #Required for HTML5 validation.
	my %args =
	  ( -name => "$name\_list", -id => $id, -values => $values, -labels => $options->{'labels'}, -class => $class );

	if ( $options->{'multiple'} ) {
		$args{'-multiple'} = 'multiple';
		$args{'-size'} = ( @$values < 4 ) ? @$values : 4;
		my @selected = $q->param("$name\_list");
		$args{'-default'} =
		  \@selected;    #Not sure why this should be necessary, but only the first selection seems to stick.
		$args{'-override'} = 1;
		$args{'-class'}    = 'multiselect';
	}

	#Page::popup_menu faster than CGI::popup_menu as it doesn't escape values.
	$buffer .= ( $args{'-class'} // '' ) eq 'multiselect' ? $q->scrolling_list(%args) : $self->popup_menu(%args);
	if ( $options->{'tooltip'} ) {
		$options->{'tooltip'} =~ tr/_/ /;
		$buffer .= $self->get_tooltip( $options->{'tooltip'} );
	}
	return $buffer;
}

sub get_user_filter {
	my ( $self, $field ) = @_;
	my $options = $field =~ /^curator/x ? { curators => 1 } : {};
	my ( $users, $labels ) = $self->{'datastore'}->get_users($options);
	my $a_or_an = substr( $field, 0, 1 ) =~ /[aeiouAEIOU]/x ? 'an' : 'a';
	return $self->get_filter(
		$field, $users,
		{
			labels  => $labels,
			tooltip => qq($field filter - Select $a_or_an $field to filter your search to only )
			  . qq(those records that match the selected $field.)
		}
	);
}

sub get_number_records_control {
	my ($self) = @_;
	if ( $self->{'cgi'}->param('displayrecs') ) {
		$self->{'prefs'}->{'displayrecs'} = $self->{'cgi'}->param('displayrecs');
	}
	my $buffer = q(<span style="white-space:nowrap"><label for="displayrecs" class="display">Display: </label>);
	$buffer .= $self->{'cgi'}->popup_menu(
		-name   => 'displayrecs',
		-id     => 'displayrecs',
		-values => [ '10', '25', '50', '100', '200', '500', 'all' ],
		-default => $self->{'cgi'}->param('displayrecs') || $self->{'prefs'}->{'displayrecs'}
	);
	$buffer .= q( records per page);
	$buffer .=
	  $self->get_tooltip(q(Records per page - Analyses use the full query dataset, rather than just the page shown.));
	$buffer .= q(</span>);
	return $buffer;
}

sub get_scheme_filter {
	my ($self) = @_;
	if ( !$self->{'cache'}->{'schemes'} ) {
		my $set_id = $self->get_set_id;
		my $list = $self->{'datastore'}->get_scheme_list( { set_id => $set_id } );
		foreach my $scheme (@$list) {
			push @{ $self->{'cache'}->{'schemes'} }, $scheme->{'id'};
			$self->{'cache'}->{'scheme_labels'}->{ $scheme->{'id'} } = $scheme->{'name'};
		}
		push @{ $self->{'cache'}->{'schemes'} }, 0;
		$self->{'cache'}->{'scheme_labels'}->{0} = 'No scheme';
	}
	my $buffer = $self->get_filter(
		'scheme_id',
		$self->{'cache'}->{'schemes'},
		{
			text    => 'scheme',
			labels  => $self->{'cache'}->{'scheme_labels'},
			tooltip => 'scheme filter - Select a scheme to filter your search to '
			  . 'only those belonging to the selected scheme.'
		}
	);
	return $buffer;
}

sub get_locus_filter {
	my ($self) = @_;
	my $set_id = $self->get_set_id;
	my ( $loci, $labels ) = $self->{'datastore'}->get_locus_list( { set_id => $set_id } );
	my $buffer =
	  $self->get_filter( 'locus', $loci,
		{ labels => $labels, tooltip => 'locus filter - Select a locus to filter your search by.' } );
	return $buffer;
}

sub get_old_version_filter {
	my ($self) = @_;
	my $buffer =
	  $self->{'cgi'}->checkbox( -name => 'include_old', -id => 'include_old', -label => 'Include old record versions' );
	return $buffer;
}

sub get_isolate_publication_filter {
	my ( $self, $options ) = @_;
	$options = {} if ref $options ne 'HASH';
	if ( $self->{'config'}->{'ref_db'} ) {
		my $view = $self->{'system'}->{'view'};
		my $pmid = $self->{'datastore'}->run_query(
			"SELECT DISTINCT(pubmed_id) FROM refs RIGHT JOIN $view ON "
			  . "refs.isolate_id=$view.id WHERE pubmed_id IS NOT NULL",
			undef,
			{ fetch => 'col_arrayref' }
		);
		my $buffer;
		if (@$pmid) {
			my $labels = $self->{'datastore'}->get_citation_hash($pmid);
			my @values = sort { uc( $labels->{$a} ) cmp uc( $labels->{$b} ) } keys %$labels;
			if ( @$pmid && $options->{'any'} ) {
				unshift @values, 'none';
				$labels->{'none'} = 'not linked to any publication';
				unshift @values, 'any';
				$labels->{'any'} = 'linked to any publication';
			}
			return $self->get_filter(
				'publication',
				\@values,
				{
					labels   => $labels,
					text     => 'Publication',
					multiple => 1,
					noblank  => 1,
					tooltip  => q(publication filter - Select publications to filter your )
					  . q(search to only those isolates referred by them.)
				}
			);
		}
	}
	return '';
}

sub get_project_filter {
	my ( $self, $options ) = @_;
	$options = {} if ref $options ne 'HASH';
	my $args = [];
	my $qry  = 'SELECT id,short_description FROM projects WHERE id IN (SELECT project_id FROM project_members WHERE '
	  . "isolate_id IN (SELECT id FROM $self->{'system'}->{'view'})) AND (NOT private";
	if ( $self->{'username'} ) {
		my $user_info = $self->{'datastore'}->get_user_info_from_username( $self->{'username'} );
		$qry .= ' OR id IN (SELECT project_id FROM merged_project_users WHERE user_id=?)';
		push @$args, $user_info->{'id'};
	}
	$qry .= ') ORDER BY UPPER(short_description)';
	my $projects = $self->{'datastore'}->run_query( $qry, $args, { fetch => 'all_arrayref', slice => {} } );
	my ( @project_ids, %labels );
	foreach my $project (@$projects) {
		push @project_ids, $project->{'id'};
		$labels{ $project->{'id'} } = $project->{'short_description'};
	}
	if ( @project_ids && $options->{'any'} ) {
		unshift @project_ids, 'none';
		$labels{'none'} = 'not belonging to any project';
		unshift @project_ids, 'any';
		$labels{'any'} = 'belonging to any project';
	}
	if (@project_ids) {
		my $class = $options->{'class'} || 'filter';
		my $tooltip = 'project filter - Select projects to filter your query to only those isolates belonging to them.';
		$args = { labels => \%labels, text => 'Project', tooltip => $tooltip, class => $class };
		if ( $options->{'multiple'} ) {
			$args->{'multiple'} = 1;
			$args->{'noblank'}  = 1;
		}
		return $self->get_filter( 'project', \@project_ids, $args );
	}
	return '';
}

sub get_experiment_filter {
	my ( $self, $options ) = @_;
	$options = {} if ref $options ne 'HASH';
	my $experiment_list =
	  $self->{'datastore'}->run_query( 'SELECT id,description FROM experiments ORDER BY description',
		undef, { fetch => 'all_arrayref', slice => {} } );
	my @experiments;
	my %labels;
	foreach my $experiment (@$experiment_list) {
		push @experiments, $experiment->{'id'};
		$labels{ $experiment->{'id'} } = $experiment->{'description'};
	}
	if (@experiments) {
		my $class = $options->{'class'} || 'filter';
		return $self->get_filter(
			'experiment',
			\@experiments,
			{
				'labels'  => \%labels,
				'text'    => 'Experiment',
				'tooltip' => 'experiments filter - Only include sequences that have been linked '
				  . 'to the specified experiment.',
				'class' => $class
			}
		);
	}
}

sub get_sequence_method_filter {
	my ( $self, $options ) = @_;
	$options = {} if ref $options ne 'HASH';
	my $class = $options->{'class'} || 'filter';
	return $self->get_filter(
		'seq_method',
		[SEQ_METHODS],
		{
			'text'    => 'Sequence method',
			'tooltip' => 'sequence method filter - Only include sequences generated from the selected method.',
			'class'   => $class
		}
	);
}

sub get_truncated_label {
	my ( $self, $label, $length, $options ) = @_;
	$options = {} if ref $options ne 'HASH';
	my $ellipsis = $options->{'no_html'} ? '...' : '&hellip;';
	$length //= 25;
	my $title;
	if ( length $label > $length ) {
		$title = $label;
		$title =~ tr/\"//;
		$label = substr( $label, 0, $length - 5 ) . $ellipsis;
	}
	if ( $options->{'capitalize_first'} && $label =~ /^[a-z]+\s+/x ) {    #only if first word is all lower case
		$label = ucfirst $label;
		$title = ucfirst $title if $title;
	}
	return ( $label, $title );
}

sub get_scheme_flags {
	my ( $self, $scheme_id, $options ) = @_;
	my $buffer = q();
	return $buffer if !BIGSdb::Utils::is_int($scheme_id);
	my $flags = $self->{'datastore'}->run_query( 'SELECT flag FROM scheme_flags WHERE scheme_id=?',
		$scheme_id, { fetch => 'col_arrayref', cache => 'DownloadAlleles::flags' } );
	if (@$flags) {
		my $colours = SCHEME_FLAG_COLOURS;
		$buffer .= q(<div class="flags">);
		if ( $options->{'link'} ) {
			$buffer .= qq(<a href="$self->{'system'}->{'script_name'}?db=$self->{'instance'}&amp;)
			  . qq(page=schemeInfo&amp;scheme_id=$scheme_id">);
		}
		foreach my $flag (@$flags) {
			$buffer .= qq(<span class="flag" style="color:$colours->{$flag}">$flag</span>\n);
		}
		if ( $options->{'link'} ) {
			$buffer .= q(</a>);
		}
		$buffer .= q(</div>);
	}
	return $buffer;
}

sub clean_locus {
	my ( $self, $locus, $options ) = @_;
	return if !defined $locus;
	$options = {} if ref $options ne 'HASH';
	my $set_id = $self->get_set_id;
	my $locus_info = $self->{'datastore'}->get_locus_info( $locus, { set_id => $set_id } );
	my $formatting_defined;
	if ( $set_id && $locus_info->{'set_name'} ) {
		$locus = $locus_info->{'set_name'};
		if ( !$options->{'text_output'} && $locus_info->{'formatted_set_name'} ) {
			$locus              = $locus_info->{'formatted_set_name'};
			$formatting_defined = 1;
		}
		if ( !$options->{'no_common_name'} ) {
			my $common_name = '';
			$common_name = " ($locus_info->{'set_common_name'})" if $locus_info->{'set_common_name'};
			if ( !$options->{'text_output'} && $locus_info->{'formatted_set_common_name'} ) {
				$common_name        = " ($locus_info->{'formatted_set_common_name'})";
				$formatting_defined = 1;
			}
			$locus .= $common_name;
		}
	} else {
		if ( !$options->{'text_output'} && $locus_info->{'formatted_name'} ) {
			$locus              = $locus_info->{'formatted_name'};
			$formatting_defined = 1;
		}

		#Locus names can't begin with a digit, so people can use an underscore,
		#but this looks untidy in the interface.
		$locus =~ s/^_//x if !$options->{'keep_underscores'};
		if ( !$options->{'no_common_name'} ) {
			my $common_name = '';
			$common_name = " ($locus_info->{'common_name'})" if $locus_info->{'common_name'};
			if ( !$options->{'text_output'} && $locus_info->{'formatted_common_name'} ) {
				$common_name        = " ($locus_info->{'formatted_common_name'})";
				$formatting_defined = 1;
			}
			$locus .= $common_name;
		}
	}
	if ( !$options->{'text_output'} ) {
		if ( !$formatting_defined ) {
			if ( ( $self->{'system'}->{'locus_superscript_prefix'} // '' ) eq 'yes' ) {
				$locus =~ s/^([A-Za-z]{1,3})_/<sup>$1<\/sup>/x;
			}
			$locus =~ tr/_/ /;
		}
		if ( $options->{'strip_links'} ) {
			$locus =~ s/<[a|A]\s+[href|HREF].+?>//gx;
			$locus =~ s/<\/[a|A]>//gx;
		}
	}
	return $locus;
}

sub get_set_id {
	my ($self) = @_;
	my $q = $self->{'cgi'};
	if ( ( $self->{'system'}->{'sets'} // '' ) eq 'yes' ) {
		my $set_id = $self->{'system'}->{'set_id'} // $q->param('set_id') // $self->{'prefs'}->{'set_id'};
		return $set_id if $set_id && BIGSdb::Utils::is_int($set_id);
	}
	if ( ( $self->{'system'}->{'only_sets'} // '' ) eq 'yes' && !$self->{'curate'} ) {
		if ( !$self->{'cache'}->{'set_list'} ) {
			$self->{'cache'}->{'set_list'} =
			  $self->{'datastore'}->run_query( 'SELECT id FROM sets ORDER BY display_order,description',
				undef, { fetch => 'col_arrayref' } );
		}
		return $self->{'cache'}->{'set_list'}->[0] if @{ $self->{'cache'}->{'set_list'} };
	}
	return;
}

sub extract_scheme_desc {
	my ( $self, $scheme_data ) = @_;
	my ( @scheme_ids, %desc );
	foreach my $scheme (@$scheme_data) {
		push @scheme_ids, $scheme->{'id'};
		$desc{ $scheme->{'id'} } = $scheme->{'name'};
	}
	return ( \@scheme_ids, \%desc );
}

sub get_db_description {
	my ($self) = @_;
	my $desc = $self->{'system'}->{'description'};
	return $desc if $self->{'system'}->{'sets'} && $self->{'system'}->{'set_id'};
	my $set_id = $self->get_set_id;
	if ($set_id) {
		my $desc_ref =
		  $self->{'datastore'}->run_query( 'SELECT * FROM sets WHERE id=?', $set_id, { fetch => 'row_hashref' } );
		$desc .= ' (' . $desc_ref->{'description'} . ')' if $desc_ref->{'description'} && !$desc_ref->{'hidden'};
	}
	$desc =~ s/\&/\&amp;/gx;
	return $desc;
}

sub get_link_button_to_ref {
	my ( $self, $ref, $options ) = @_;
	$options = {} if ref $options ne 'HASH';
	my $buffer;
	my $qry = "SELECT COUNT(refs.isolate_id) FROM $self->{'system'}->{'view'} LEFT JOIN refs on refs.isolate_id="
	  . "$self->{'system'}->{'view'}.id WHERE pubmed_id=?";
	my $count = $self->{'datastore'}->run_query( $qry, $ref, { cache => 'Page::link_ref' } );
	my $plural = $count == 1 ? '' : 's';
	my $q = $self->{'cgi'};
	$buffer .= $q->start_form( -style => 'display:inline;margin-left:0.5em' );
	$q->param( curate => 1 ) if $self->{'curate'};
	$q->param( pmid   => $ref );
	$q->param( page   => 'pubquery' );
	$buffer .= $q->hidden($_) foreach qw(db page curate pmid set_id);
	$buffer .= $q->submit( -value => "$count isolate$plural", -class => $options->{'class'} // 'smallbutton' );
	$buffer .= $q->end_form;
	$q->param( page => 'info' );
	return $buffer;
}

sub get_isolate_name_from_id {
	my ( $self, $isolate_id ) = @_;
	my $isolate =
	  $self->{'datastore'}
	  ->run_query( "SELECT $self->{'system'}->{'labelfield'} FROM $self->{'system'}->{'view'} WHERE id=?",
		$isolate_id, { cache => 'Page::get_isolate_name_from_id' } );
	return $isolate // '';
}

sub get_isolate_id_and_name_from_seqbin_id {
	my ( $self, $seqbin_id ) = @_;
	my $view        = $self->{'system'}->{'view'};
	my $label_field = $self->{'system'}->{'labelfield'};
	return $self->{'datastore'}->run_query(
		qq(SELECT $view.id,$view.$label_field FROM $view LEFT JOIN sequence_bin )
		  . qq(ON $view.id = isolate_id WHERE sequence_bin.id=?),
		$seqbin_id,
		{ cache => 'Page::get_isolate_id_and_name_from_seqbin_id' }
	);
}

#Return list and formatted labels
sub get_isolates_with_seqbin {
	my ( $self, $options ) = @_;
	$options = {} if ref $options ne 'HASH';
	my $view = $self->{'system'}->{'view'};
	my $qry;
	if ( $options->{'use_all'} ) {
		$qry = "SELECT $view.id,$view.$self->{'system'}->{'labelfield'},new_version FROM $view ORDER BY $view.id";
	} else {
		$qry = "SELECT $view.id,$view.$self->{'system'}->{'labelfield'},new_version FROM $view WHERE EXISTS "
		  . "(SELECT * FROM seqbin_stats WHERE $view.id=seqbin_stats.isolate_id) ORDER BY $view.id";
	}
	my $data = $self->{'datastore'}->run_query( $qry, undef, { fetch => 'all_arrayref' } );
	my @ids;
	my %labels;
	foreach (@$data) {
		my ( $id, $isolate, $new_version ) = @$_;
		push @ids, $id;
		$labels{$id} = $new_version ? "$id) $isolate [old version]" : "$id) $isolate";
	}
	return ( \@ids, \%labels );
}

sub get_record_name {
	my ( $self, $table ) = @_;
	$table ||= '';
	my %names = (
		users                             => 'user',
		user_groups                       => 'user group',
		user_group_members                => 'user group member',
		loci                              => 'locus',
		refs                              => 'PubMed link',
		allele_designations               => 'allele designation',
		scheme_members                    => 'scheme member',
		schemes                           => 'scheme',
		scheme_fields                     => 'scheme field',
		composite_fields                  => 'composite field',
		composite_field_values            => 'composite field value',
		isolates                          => 'isolate',
		sequences                         => 'allele sequence',
		accession                         => 'accession number',
		sequence_refs                     => 'PubMed link',
		profiles                          => 'profile',
		sequence_bin                      => 'sequence (contig)',
		allele_sequences                  => 'allele sequence tag',
		isolate_aliases                   => 'isolate alias',
		locus_aliases                     => 'locus alias',
		curator                           => 'curator permission record',
		client_dbases                     => 'client database',
		client_dbase_loci                 => 'locus to client database definition',
		client_dbase_schemes              => 'scheme to client database definition',
		locus_extended_attributes         => 'locus extended attribute',
		projects                          => 'project description',
		project_members                   => 'project member',
		profile_refs                      => 'Pubmed link',
		samples                           => 'sample storage record',
		scheme_curators                   => 'scheme curator access record',
		locus_curators                    => 'locus curator access record',
		experiments                       => 'experiment',
		experiment_sequences              => 'experiment sequence link',
		isolate_field_extended_attributes => 'isolate field extended attribute',
		isolate_value_extended_attributes => 'isolate field extended attribute value',
		locus_descriptions                => 'locus description',
		scheme_groups                     => 'scheme group',
		scheme_group_scheme_members       => 'scheme group scheme member',
		scheme_group_group_members        => 'scheme group group member',
		pcr                               => 'PCR reaction',
		pcr_locus                         => 'PCR locus link',
		probes                            => 'nucleotide probe',
		probe_locus                       => 'probe locus link',
		client_dbase_loci_fields          => 'locus to client database isolate field definition',
		sets                              => 'set',
		set_loci                          => 'set member locus',
		set_schemes                       => 'set member schemes',
		set_metadata                      => 'set metadata',
		set_view                          => 'database view linked to set',
		history                           => 'update record',
		profile_history                   => 'profile update record',
		sequence_attributes               => 'sequence attribute',
		retired_allele_ids                => 'retired allele id',
		retired_profiles                  => 'retired profile',
		retired_isolates                  => 'retired isolate id',
		classification_schemes            => 'classification scheme',
		classification_group_fields       => 'classification group field',
		user_dbases                       => 'user database',
		locus_links                       => 'locus link',
		oauth_credentials                 => 'OAuth credentials'
	);
	return $names{$table};
}

sub rewrite_query_ref_order_by {
	my ( $self, $qry_ref ) = @_;
	my $view = $self->{'system'}->{'view'};
	if ( $$qry_ref =~ /ORDER\ BY\ s_(\d+)_\S+\s/x ) {
		my $scheme_id            = $1;
		my $isolate_scheme_table = $self->{'datastore'}->create_temp_isolate_scheme_fields_view($scheme_id);
		my $scheme_join          = "LEFT JOIN $isolate_scheme_table AS ordering ON $view.id=ordering.id";
		$$qry_ref =~ s/FROM\ $view/FROM $view $scheme_join/x;
		$$qry_ref =~ s/ORDER\ BY\ s_(\d+)_/ORDER BY ordering\./x;
	} elsif ( $$qry_ref =~ /ORDER\ BY\ l_(\S+)\s/x ) {
		my $locus = $1;
		( my $cleaned_locus = $locus ) =~ s/'/\\'/gx;
		my $join = qq(LEFT JOIN allele_designations AS ordering ON ordering.isolate_id=$view.id )
		  . qq(AND ordering.locus=E'$cleaned_locus');
		$$qry_ref =~ s/FROM\ $view/FROM $view $join/x;
		my $locus_info = $self->{'datastore'}->get_locus_info($locus);
		if ( $locus_info->{'allele_id_format'} eq 'integer' ) {
			$$qry_ref =~ s/ORDER\ BY\ l_\S+\s/ORDER BY CAST(ordering.allele_id AS int) /x;
		} else {
			$$qry_ref =~ s/ORDER\ BY\ l_\S+\s/ORDER BY ordering.allele_id /x;
		}
	} elsif ( $$qry_ref =~ /ORDER\ BY\ f_(\S+)/x ) {
		my $field = $1;
		my ( $metaset, $metafield ) = $self->get_metaset_and_fieldname($field);
		if ( defined $metaset ) {
			my $metafield_join = $self->_create_join_sql_for_metafield($metaset);
			$$qry_ref =~ s/FROM\ $view/FROM $view $metafield_join/x;
			$$qry_ref =~ s/ORDER\ BY\ f_$field/ORDER BY ordering\.$metafield/x;
		} else {
			$$qry_ref =~ s/ORDER BY f_/ORDER BY $view\./;
		}
	}
	return;
}

sub is_allowed_to_view_isolate {
	my ( $self, $isolate_id ) = @_;
	my $allowed =
	  $self->{'datastore'}->run_query( "SELECT EXISTS (SELECT * FROM $self->{'system'}->{'view'} WHERE id=?)",
		$isolate_id, { cache => 'is_allowed_to_view_isolate' } );
	return $allowed;
}

sub _create_join_sql_for_metafield {
	my ( $self, $metaset ) = @_;
	my $qry = " LEFT JOIN meta_$metaset AS ordering ON ordering.isolate_id = $self->{'system'}->{'view'}.id";
	return $qry;
}

sub get_update_details_tooltip {
	my ( $self, $locus, $allele_ref ) = @_;
	my $buffer;
	my $sender  = $self->{'datastore'}->get_user_info( $allele_ref->{'sender'} );
	my $curator = $self->{'datastore'}->get_user_info( $allele_ref->{'curator'} );
	$buffer = qq($locus:$allele_ref->{'allele_id'} - ) . qq(sender: $sender->{'first_name'} $sender->{'surname'}<br />);
	$buffer .= qq(status: $allele_ref->{'status'}<br />) if $allele_ref->{'status'};
	$buffer .=
	    qq(method: $allele_ref->{'method'}<br />)
	  . qq(curator: $curator->{'first_name'} $curator->{'surname'}<br />)
	  . qq(first entered: $allele_ref->{'date_entered'}<br />)
	  . qq(last updated: $allele_ref->{'datestamp'}<br />);
	$buffer .= qq(comments: $allele_ref->{'comments'}<br />) if $allele_ref->{'comments'};
	return $buffer;
}

sub _get_seq_detail_tooltip_text {
	my ( $self, $locus, $allele_designations, $allele_sequences, $flags_ref ) = @_;
	my @allele_ids;
	push @allele_ids, $_->{'allele_id'} foreach @$allele_designations;
	local $" = ', ';
	my $buffer = @allele_ids ? qq($locus:@allele_ids - ) : qq($locus - );
	my $i = 0;
	local $" = '; ';
	foreach (@$allele_sequences) {
		$buffer .= q(<br />)      if $i;
		$buffer .= qq(Seqbin id:$_->{'seqbin_id'}: $_->{'start_pos'} &rarr; $_->{'end_pos'});
		$buffer .= q( (reverse))  if $_->{'reverse'};
		$buffer .= q( incomplete) if !$_->{'complete'};
		if ( ref $flags_ref->[$i] eq 'ARRAY' ) {
			my @flags = sort @{ $flags_ref->[$i] };
			$buffer .= qq(<br />@flags) if @flags;
		}
		$i++;
	}
	return $buffer;
}

sub get_seq_detail_tooltips {

#With 'get_all' passed as an option, all the designations and tags are retrieved (once only) and cached for future use.
#This is much more efficient when this method is called hundreds or thousands of times for a particular isolate, e.g. for
#the isolate info page.  It will be slower if the results for only a few loci are required, especially if this involves
#multiple isolates e.g. for a query results table.
	my ( $self, $isolate_id, $locus, $options ) = @_;
	$options = {} if ref $options ne 'HASH';
	my $buffer           = '';
	my $allele_sequences = $self->_get_isolate_allele_sequence( $isolate_id, $locus, $options );
	my $designations     = $self->_get_isolate_allele_designation( $isolate_id, $locus, $options );
	my $locus_info       = $self->{'datastore'}->get_locus_info($locus);
	my $designation_flags;
	my ( @all_flags, %flag_from_designation, %flag_from_alleleseq );

	if ( $options->{'allele_flags'} ) {
		foreach my $designation (@$designations) {
			$designation_flags = $self->{'datastore'}->get_locus($locus)->get_flags( $designation->{'allele_id'} );
			push @all_flags, @$designation_flags;
			$flag_from_designation{$_} = 1 foreach @$designation_flags;
		}
	}
	my ( @flags_foreach_alleleseq, $complete );
	if (@$allele_sequences) {
		if ( $options->{'get_all'} ) {
			if ( !$self->{'sequence_flags_returned'} ) {
				$self->{'cache'}->{'sequence_flags'}->{$isolate_id} =
				  $self->{'datastore'}->get_all_sequence_flags($isolate_id);
				$self->{'sequence_flags_returned'} = 1;
			}
			my $isolate_flags = $self->{'cache'}->{'sequence_flags'}->{$isolate_id};
			foreach my $alleleseq (@$allele_sequences) {
				foreach my $flag ( keys %{ $isolate_flags->{ $alleleseq->{'id'} } } ) {
					push @flags_foreach_alleleseq, $flag;
					push @all_flags,               $flag;
					$flag_from_alleleseq{$flag} = 1;
				}
				$complete = 1 if $alleleseq->{'complete'};
			}
		} else {
			foreach my $alleleseq (@$allele_sequences) {
				my $flaglist_ref = $self->{'datastore'}->get_sequence_flags( $alleleseq->{'id'} );
				push @flags_foreach_alleleseq, $flaglist_ref;
				push @all_flags,               @$flaglist_ref;
				$flag_from_alleleseq{$_} = 1 foreach @$flaglist_ref;
				$complete = 1 if $alleleseq->{'complete'};
			}
		}
	}
	@all_flags = uniq sort @all_flags;
	my $cleaned_locus = $self->clean_locus( $locus, { text_output => 1 } );
	my $sequence_tooltip =
	  $self->_get_seq_detail_tooltip_text( $cleaned_locus, $designations, $allele_sequences,
		\@flags_foreach_alleleseq );
	if (@$allele_sequences) {
		my $set_id         = $self->get_set_id;
		my $set_clause     = $set_id ? qq(&amp;set_id=$set_id) : q();
		my $sequence_class = $complete ? 'sequence_tooltip' : 'sequence_tooltip_incomplete';
		$buffer .=
		    qq(<span style="font-size:0.2em"> </span><a class="$sequence_class" title="$sequence_tooltip" )
		  . qq(href="$self->{'system'}->{'script_name'}?db=$self->{'instance'}&amp;page=alleleSequence$set_clause&amp;)
		  . qq(id=$isolate_id&amp;locus=$locus">&nbsp;S&nbsp;</a>);
	}
	if (@all_flags) {
		my $text = 'Flags - ';
		foreach my $flag (@all_flags) {
			$text .= $flag;
			if ( $options->{'allele_flags'} ) {
				if ( $flag_from_designation{$flag} && !$flag_from_alleleseq{$flag} ) {
					$text .= q( (allele designation)<br />);
				} elsif ( !$flag_from_designation{$flag} && $flag_from_alleleseq{$flag} ) {
					$text .= q( (sequence tag)<br />);
				} else {
					$text .= q( (designation + tag)<br />);
				}
			} else {
				$text .= q(<br />);
			}
		}
		local $" = qq(</a> <a class="seqflag_tooltip" title="$text">);
		$buffer .= qq(<a class="seqflag_tooltip" title="$text">@all_flags</a>);
	}
	return $buffer;
}

sub _get_isolate_allele_sequence {
	my ( $self, $isolate_id, $locus, $options ) = @_;
	my $allele_sequences = [];
	if ( $options->{'get_all'} ) {
		if ( !$self->{'cache'}->{'allele_sequences'}->{$isolate_id} ) {
			$self->{'cache'}->{'allele_sequences'}->{$isolate_id} =
			  $self->{'datastore'}->get_all_allele_sequences( $isolate_id, { keys => [qw(locus id)] } );
		}
		my $locus_allele_sequences = $self->{'cache'}->{'allele_sequences'}->{$isolate_id}->{$locus};
		foreach my $allele_sequence_id (
			sort { $locus_allele_sequences->{$a}->{'complete'} cmp $locus_allele_sequences->{$b}->{'complete'} }
			keys %$locus_allele_sequences
		  )
		{
			push @$allele_sequences, $locus_allele_sequences->{$allele_sequence_id};
		}
	} else {
		$allele_sequences = $self->{'datastore'}->get_allele_sequence( $isolate_id, $locus );
	}
	return $allele_sequences;
}

sub _get_isolate_allele_designation {
	my ( $self, $isolate_id, $locus, $options ) = @_;
	my $designations = [];
	if ( $options->{'get_all'} ) {
		if ( !$self->{'cache'}->{'allele_designations'}->{$isolate_id} ) {
			$self->{'cache'}->{'allele_designations'}->{$isolate_id} =
			  $self->{'datastore'}->get_all_allele_designations($isolate_id);
		}
		my $locus_allele_designations = $self->{'cache'}->{'allele_designations'}->{$isolate_id}->{$locus};
		no warnings 'numeric';    #sort by status, then by numeric values, then by alphabetical value.
		foreach my $allele_id (
			sort { $locus_allele_designations->{$a} cmp $locus_allele_designations->{$b} || $a <=> $b || $a cmp $b }
			keys %$locus_allele_designations
		  )
		{
			push @$designations, { allele_id => $allele_id };
		}
	} else {
		$designations = $self->{'datastore'}->get_allele_designations( $isolate_id, $locus );
	}
	return $designations;
}

sub make_temp_file {
	my ( $self, @list ) = @_;
	my ( $filename, $full_file_path );
	do {
		$filename       = BIGSdb::Utils::get_random() . '.txt';
		$full_file_path = "$self->{'config'}->{'secure_tmp_dir'}/$filename";
	} while ( -e $full_file_path );
	open( my $fh, '>:encoding(utf8)', $full_file_path ) || $logger->error("Can't open $full_file_path for writing");
	local $" = "\n";
	print $fh "@list";
	close $fh;
	return $filename;
}

sub get_query_from_temp_file {
	my ( $self, $file ) = @_;
	return if !defined $file;
	$file = $file =~ /([\w\.]+)/x ? $1 : undef;    #untaint
	my $full_path = "$self->{'config'}->{'secure_tmp_dir'}/$file";
	if ( -e $full_path ) {
		open( my $fh, '<:encoding(utf8)', $full_path ) || $logger->error("Can't open $full_path for reading");
		my $qry = <$fh>;
		close $fh;
		return $qry;
	}
	return;
}

sub is_admin {
	my ($self) = @_;
	return if $self->{'system'}->{'dbtype'} eq 'user';
	if ( $self->{'username'} ) {
		my $status = $self->{'datastore'}->run_query( 'SELECT status FROM users WHERE user_name=?',
			$self->{'username'}, { cache => 'Page::is_admin' } );
		return   if !$status;
		return 1 if $status eq 'admin';
	}
	return;
}

sub can_delete_all {
	my ($self) = @_;
	return 1 if $self->{'permissions'}->{'delete_all'} || $self->is_admin;
	return;
}

sub can_modify_table {
	my ( $self, $table ) = @_;
	my $q         = $self->{'cgi'};
	my $scheme_id = $q->param('scheme_id');
	my $locus     = $q->param('locus');
	$locus =~ s/%27/'/gx if $locus;    #Web-escaped locus
	return if $table eq 'history' || $table eq 'profile_history';
	return 1 if $self->is_admin;
	my %general_permissions = (
		users              => $self->{'permissions'}->{'modify_users'},
		user_groups        => $self->{'permissions'}->{'modify_usergroups'},
		user_group_members => $self->{'permissions'}->{'modify_usergroups'},
	);
	$general_permissions{$_} = $self->{'permissions'}->{'modify_loci'}
	  foreach qw(loci locus_aliases client_dbases client_dbase_loci client_dbase_schemes
	  locus_client_display_fields locus_extended_attributes locus_curators);
	$general_permissions{$_} = $self->{'permissions'}->{'modify_schemes'}
	  foreach qw(schemes scheme_members scheme_fields scheme_curators classification_schemes
	  classification_group_fields);

	if ( $general_permissions{$table} ) {
		return $general_permissions{$table};
	}
	if ( $self->{'system'}->{'dbtype'} eq 'isolates' ) {

		#Isolate only tables
		my %isolate_permissions = (
			allele_designations               => $self->{'permissions'}->{'designate_alleles'},
			sequence_bin                      => $self->{'permissions'}->{'modify_sequences'},
			allele_sequences                  => $self->{'permissions'}->{'tag_sequences'},
			isolate_field_extended_attributes => $self->{'permissions'}->{'modify_field_attributes'},
			isolate_value_extended_attributes => $self->{'permissions'}->{'modify_value_attributes'}
		);
		$isolate_permissions{$_} = $self->{'permissions'}->{'modify_isolates'}
		  foreach qw(isolates retired_isolates isolate_aliases refs);
		$isolate_permissions{$_} = $self->{'permissions'}->{'modify_experiments'}
		  foreach qw(experiments experiment_sequences);
		$isolate_permissions{$_} = $self->{'permissions'}->{'modify_composites'}
		  foreach qw(composite_fields composite_field_values);
		$isolate_permissions{$_} = $self->{'permissions'}->{'modify_projects'} foreach qw(projects project_members);
		$isolate_permissions{$_} = $self->{'permissions'}->{'modify_probes'}
		  foreach qw(pcr pcr_locus probes probe_locus);
		if ( $isolate_permissions{$table} ) {
			return $isolate_permissions{$table};
		}

		#Samples
		return 1
		  if $table eq 'samples'
		  && $self->{'permissions'}->{'sample_management'}
		  && @{ $self->{'xmlHandler'}->get_sample_field_list };
	} else {    #Sequence definition database only tables

		#Locus descriptions/links. Checks for specific loci are in next section
		my %desc_tables = map { $_ => 1 } qw (locus_descriptions locus_links);
		if ( $desc_tables{$table} ) {
			return if !$self->{'permissions'}->{'modify_locus_descriptions'};
		}

		#Alleles and locus descriptions
		my %seq_tables = map { $_ => 1 } qw (sequences locus_descriptions locus_links retired_allele_ids);
		if ( $seq_tables{$table} ) {
			return 1 if !$locus;
			return $self->{'datastore'}->is_allowed_to_modify_locus_sequences( $locus, $self->get_curator_id );
		}

		#Profile refs and retired profiles
		my %general_profile_tables = map { $_ => 1 } qw(profile_refs retired_profiles);
		if ( $general_profile_tables{$table} ) {
			return $self->{'datastore'}
			  ->run_query( 'SELECT EXISTS(SELECT * FROM scheme_curators WHERE curator_id=?)', $self->get_curator_id );
		}

		#Profiles
		my %profile_tables = map { $_ => 1 } qw (profiles profile_fields profile_members);
		if ( $profile_tables{$table} ) {
			return 0 if !$scheme_id;
			return $self->{'datastore'}
			  ->run_query( 'SELECT EXISTS(SELECT * FROM scheme_curators WHERE scheme_id=? AND curator_id=?)',
				[ $scheme_id, $self->get_curator_id ] );
		}

		#Sequence refs
		my %seq_ref_tables = map { $_ => 1 } qw(sequence_refs accession);
		return $self->{'datastore'}
		  ->run_query( 'SELECT EXISTS(SELECT * FROM locus_curators WHERE curator_id=?)', $self->get_curator_id )
		  if ( $seq_ref_tables{$table} );
	}

	#Default deny
	return;
}

sub get_curator_id {
	my ($self) = @_;
	if ( !$self->{'cache'}->{'curator_id'} ) {
		if ( $self->{'username'} ) {
			my $qry = 'SELECT id,status FROM users WHERE user_name=?';
			my $values = $self->{'datastore'}->run_query( $qry, $self->{'username'}, { fetch => 'row_hashref' } );
			return 0 if !$values;
			if ( ( $values->{'status'} // '' ) eq 'user' ) {
				$self->{'cache'}->{'curator_id'} = 0;
			} else {
				$self->{'cache'}->{'curator_id'} = $values->{'id'};
			}
		} else {
			$self->{'cache'}->{'curator_id'} = 0;
		}
	}
	return $self->{'cache'}->{'curator_id'};
}

sub isolate_exists {
	my ( $self, $id, $options ) = @_;
	if ( $options->{'has_seqbin'} ) {
		return $self->{'datastore'}->run_query(
			"SELECT EXISTS(SELECT id FROM $self->{'system'}->{'view'} v JOIN "
			  . 'seqbin_stats s ON v.id=s.isolate_id WHERE v.id=?)',
			$id,
			{ cache => 'Page::isolate_exists::has_seqbin' }
		);
	}
	return $self->{'datastore'}->run_query( "SELECT EXISTS(SELECT id FROM $self->{'system'}->{'view'} WHERE id=?)",
		$id, { cache => 'Page::isolate_exists' } );
}

sub initiate_prefs {
	my ($self) = @_;
	my $q = $self->{'cgi'};
	return if !$self->{'prefstore'};
	my ( $general_prefs, $field_prefs, $scheme_field_prefs );
	my $guid = $self->get_guid || 1;
	try {
		$self->{'prefstore'}->update_datestamp($guid);
	}
	catch BIGSdb::PrefstoreConfigurationException with {
		undef $self->{'prefstore'};
		$self->{'fatal'} = 'prefstoreConfig';
	};
	if ( ( $q->param('page') // '' ) eq 'options' && $q->param('set') ) {
		foreach (qw(displayrecs pagebar alignwidth flanking)) {
			$self->{'prefs'}->{$_} = $q->param($_);
		}

		#Switches
		foreach (qw (hyperlink_loci tooltips)) {
			$self->{'prefs'}->{$_} = ( $q->param($_) && $q->param($_) eq 'on' ) ? 1 : 0;
		}
		return if !$self->{'prefstore'};
		$self->{'prefs'}->{'set_id'} =
		  $self->{'prefstore'}->get_general_pref( $guid, $self->{'system'}->{'db'}, 'set_id' )
		  if $self->{'pref_requirements'}->{'general'};
	} else {
		return if !$self->{'pref_requirements'}->{'general'} && !$self->{'pref_requirements'}->{'query_field'};
		return if !$self->{'prefstore'};
		my $dbname = $self->{'system'}->{'db'};
		$field_prefs = $self->{'prefstore'}->get_all_field_prefs( $guid, $dbname );
		$scheme_field_prefs = $self->{'prefstore'}->get_all_scheme_field_prefs( $guid, $dbname );
		if ( $self->{'pref_requirements'}->{'general'} ) {
			$general_prefs = $self->{'prefstore'}->get_all_general_prefs( $guid, $dbname );
			$self->{'prefs'}->{'displayrecs'} = $general_prefs->{'displayrecs'} // 25;
			$self->{'prefs'}->{'pagebar'}     = $general_prefs->{'pagebar'}     // 'top and bottom';
			$self->{'prefs'}->{'alignwidth'}  = $general_prefs->{'alignwidth'}  // 100;
			$self->{'prefs'}->{'flanking'}    = $general_prefs->{'flanking'}    // 100;
			foreach (
				qw(set_id submit_allele_technology submit_allele_read_length
				submit_allele_coverage submit_allele_assembly submit_allele_software)
			  )
			{
				$self->{'prefs'}->{$_} = $general_prefs->{$_};
			}

			#default off
			foreach (qw (hyperlink_loci )) {
				$general_prefs->{$_} //= 'off';
				$self->{'prefs'}->{$_} = $general_prefs->{$_} eq 'on' ? 1 : 0;
			}

			#default on
			foreach (qw (tooltips submit_email)) {
				$general_prefs->{$_} //= 'on';
				$self->{'prefs'}->{$_} = $general_prefs->{$_} eq 'off' ? 0 : 1;
			}
		}
	}
	if ( $self->{'system'}->{'dbtype'} eq 'isolates' ) {
		$self->_initiate_isolatedb_prefs( $general_prefs, $field_prefs, $scheme_field_prefs );
	} else {
		$self->_initiate_seqdefdb_prefs;
	}

	#Set dropdown status for scheme fields
	if ( $self->{'pref_requirements'}->{'query_field'} ) {
		my $dbname = $self->{'system'}->{'db'};
		my $scheme_ids =
		  $self->{'datastore'}->run_query( 'SELECT id FROM schemes', undef, { fetch => 'col_arrayref' } );
		my $scheme_fields              = $self->{'datastore'}->get_all_scheme_fields;
		my $scheme_field_default_prefs = $self->{'datastore'}->get_all_scheme_field_info;
		foreach my $scheme_id (@$scheme_ids) {
			foreach ( @{ $scheme_fields->{$scheme_id} } ) {
				foreach my $action (qw(dropdown)) {
					if ( defined $scheme_field_prefs->{$scheme_id}->{$_}->{$action} ) {
						$self->{'prefs'}->{"$action\_scheme_fields"}->{$scheme_id}->{$_} =
						  $scheme_field_prefs->{$scheme_id}->{$_}->{$action} ? 1 : 0;
					} else {
						$self->{'prefs'}->{"$action\_scheme_fields"}->{$scheme_id}->{$_} =
						  $scheme_field_default_prefs->{$scheme_id}->{$_}->{$action};
					}
				}
			}
		}
	}
	$self->{'datastore'}->update_prefs( $self->{'prefs'} );
	return;
}

sub _initiate_isolatedb_prefs {
	my ( $self, $general_prefs, $field_prefs, $scheme_field_prefs ) = @_;
	my $q                = $self->{'cgi'};
	my $set_id           = $self->get_set_id;
	my $metadata_list    = $self->{'datastore'}->get_set_metadata($set_id);
	my $field_list       = $self->{'xmlHandler'}->get_field_list($metadata_list);
	my $field_attributes = $self->{'xmlHandler'}->get_all_field_attributes;
	my $extended         = $self->get_extended_attributes;
	my $args             = {
		field_list       => $field_list,
		field_prefs      => $field_prefs,
		extended         => $extended,
		field_attributes => $field_attributes
	};

	#Parameters set by preference store via session cookie
	if ( $q->param('page') eq 'options' && $q->param('set') ) {
		$self->_set_isolatedb_options($args);
	} else {
		my $guid = $self->get_guid || 1;
		my $dbname = $self->{'system'}->{'db'};
		$self->_initiate_isolatedb_general_prefs($general_prefs) if $self->{'pref_requirements'}->{'general'};
		$self->_initiate_isolatedb_query_field_prefs($args)      if $self->{'pref_requirements'}->{'query_field'};
		$self->_initiate_isolatedb_main_display_prefs($args)     if $self->{'pref_requirements'}->{'main_display'};
		return if none { $self->{'pref_requirements'}->{$_} } qw (isolate_display main_display query_field analysis);
		$self->_initiate_isolatedb_locus_prefs( $guid, $dbname );
		$self->_initiate_isolatedb_scheme_prefs( $guid, $dbname, $field_prefs, $scheme_field_prefs );
	}
	return;
}

sub _initiate_seqdefdb_prefs {
	my ($self) = @_;
	my $q = $self->{'cgi'};
	my $guid          = $self->get_guid || 1;
	my $dbname        = $self->{'system'}->{'db'};
	my $scheme_values = $self->{'prefstore'}->get_all_scheme_prefs( $guid, $dbname );
	my $set_id        = $self->get_set_id;
	my $schemes       = $self->{'datastore'}->get_scheme_list( { set_id => $set_id } );
	my $scheme_info   = $self->{'datastore'}->get_all_scheme_info;
	foreach my $scheme (@$schemes) {

		if ( defined $scheme_values->{ $scheme->{'id'} }->{'disable'} ) {
			$self->{'prefs'}->{'disable_schemes'}->{ $scheme->{'id'} } =
			  $scheme_values->{ $scheme->{'id'} }->{'disable'} ? 1 : 0;
		} else {
			$self->{'prefs'}->{'disable_schemes'}->{ $scheme->{'id'} } = $scheme_info->{ $scheme->{'id'} }->{'disable'};
		}
	}
	return;
}

sub _set_isolatedb_options {
	my ( $self,       $args )     = @_;
	my ( $field_list, $extended ) = @{$args}{qw(field_list extended)};
	my $q      = $self->{'cgi'};
	my $params = $q->Vars;

	#Switches
	foreach my $option (
		qw ( update_details sequence_details allele_flags mark_provisional mark_provisional_main
		sequence_details_main display_seqbin_main display_contig_count locus_alias scheme_members_alias
		sample_details display_publications)
	  )
	{
		$self->{'prefs'}->{$option} = $params->{$option} ? 1 : 0;
	}
	foreach my $field (@$field_list) {
		if ( $field ne 'id' ) {
			$self->{'prefs'}->{'maindisplayfields'}->{$field} = $params->{"field_$field"}     ? 1 : 0;
			$self->{'prefs'}->{'dropdownfields'}->{$field}    = $params->{"dropfield_$field"} ? 1 : 0;
			my $extatt = $extended->{$field};
			if ( ref $extatt eq 'ARRAY' ) {
				foreach my $extended_attribute (@$extatt) {
					$self->{'prefs'}->{'maindisplayfields'}->{"${field}..$extended_attribute"} =
					  $params->{"extended_${field}..$extended_attribute"} ? 1 : 0;
					$self->{'prefs'}->{'dropdownfields'}->{"${field}..$extended_attribute"} =
					  $params->{"dropfield_e_${field}..$extended_attribute"} ? 1 : 0;
				}
			}
		}
	}
	$self->{'prefs'}->{'maindisplayfields'}->{'aliases'} = $params->{'field_aliases'} ? 1 : 0;
	my $composites =
	  $self->{'datastore'}->run_query( 'SELECT id FROM composite_fields', undef, { fetch => 'col_arrayref' } );
	foreach my $field (@$composites) {
		$self->{'prefs'}->{'maindisplayfields'}->{$field} = $params->{"field_$field"} ? 1 : 0;
	}
	$self->{'prefs'}->{'dropdownfields'}->{'Publications'} = $params->{'dropfield_Publications'} ? 1 : 0;
	my $schemes = $self->{'datastore'}->run_query( 'SELECT id FROM schemes', undef, { fetch => 'col_arrayref' } );
	foreach my $scheme_id (@$schemes) {
		my $field = "scheme_${scheme_id}_profile_status";
		$self->{'prefs'}->{'dropdownfields'}->{$field} = $params->{"dropfield_$field"} ? 1 : 0;
	}
	return;
}

sub _initiate_isolatedb_general_prefs {
	my ( $self, $general_prefs ) = @_;

	#default off
	foreach my $option (
		qw (update_details allele_flags scheme_members_alias sequence_details_main
		display_seqbin_main display_contig_count display_publications)
	  )
	{
		$general_prefs->{$option} //= 'off';
		$self->{'prefs'}->{$option} = $general_prefs->{$option} eq 'on' ? 1 : 0;
	}

	#default on
	foreach my $option (qw (sequence_details sample_details mark_provisional mark_provisional_main)) {
		$general_prefs->{$option} //= 'on';
		$self->{'prefs'}->{$option} = $general_prefs->{$option} eq 'off' ? 0 : 1;
	}

	#Locus aliases - default off
	my $default_locus_aliases = ( $self->{'system'}->{'locus_aliases'} // '' ) eq 'yes' ? 1 : 0;
	$general_prefs->{'locus_alias'} //= 'off';
	$self->{'prefs'}->{'locus_alias'} = $general_prefs->{'locus_alias'} eq 'on' ? 1 : $default_locus_aliases;
	return;
}

sub _initiate_isolatedb_query_field_prefs {
	my ( $self, $args ) = @_;
	my ( $field_list, $field_prefs, $field_attributes, $extended ) =
	  @{$args}{qw(field_list field_prefs field_attributes extended)};
	foreach my $field (@$field_list) {
		next if $field eq 'id';
		if ( defined $field_prefs->{$field}->{'dropdown'} ) {
			$self->{'prefs'}->{'dropdownfields'}->{$field} = $field_prefs->{$field}->{'dropdown'};
		} else {
			$field_attributes->{$field}->{'dropdown'} ||= 'no';
			$self->{'prefs'}->{'dropdownfields'}->{$field} = $field_attributes->{$field}->{'dropdown'} eq 'yes' ? 1 : 0;
		}
		my $extatt = $extended->{$field};
		if ( ref $extatt eq 'ARRAY' ) {
			foreach my $extended_attribute (@$extatt) {
				if ( defined $field_prefs->{$field}->{'dropdown'} ) {
					$self->{'prefs'}->{'dropdownfields'}->{"${field}..$extended_attribute"} =
					  $field_prefs->{"${field}..$extended_attribute"}->{'dropdown'};
				} else {
					$self->{'prefs'}->{'dropdownfields'}->{"${field}..$extended_attribute"} = 0;
				}
			}
		}
	}
	if ( defined $field_prefs->{'Publications'}->{'dropdown'} ) {
		$self->{'prefs'}->{'dropdownfields'}->{'Publications'} = $field_prefs->{'Publications'}->{'dropdown'};
	} else {
		$self->{'prefs'}->{'dropdownfields'}->{'Publications'} =
		  ( $self->{'system'}->{'no_publication_filter'} // '' ) eq 'yes' ? 0 : 1;
	}
	return;
}

sub _initiate_isolatedb_main_display_prefs {
	my ( $self, $args ) = @_;
	my ( $field_list, $field_prefs, $field_attributes, $extended ) =
	  @{$args}{qw(field_list field_prefs field_attributes extended)};
	if ( defined $field_prefs->{'aliases'}->{'maindisplay'} ) {
		$self->{'prefs'}->{'maindisplayfields'}->{'aliases'} = $field_prefs->{'aliases'}->{'maindisplay'};
	} else {
		$self->{'system'}->{'maindisplay_aliases'} ||= 'no';
		$self->{'prefs'}->{'maindisplayfields'}->{'aliases'} =
		  $self->{'system'}->{'maindisplay_aliases'} eq 'yes' ? 1 : 0;
	}
	foreach my $field (@$field_list) {
		next if $field eq 'id';
		if ( defined $field_prefs->{$field}->{'maindisplay'} ) {
			$self->{'prefs'}->{'maindisplayfields'}->{$field} = $field_prefs->{$field}->{'maindisplay'};
		} else {
			$field_attributes->{$field}->{'maindisplay'} ||= 'yes';
			$self->{'prefs'}->{'maindisplayfields'}->{$field} =
			  $field_attributes->{$field}->{'maindisplay'} eq 'no' ? 0 : 1;
		}
		my $extatt = $extended->{$field};
		if ( ref $extatt eq 'ARRAY' ) {
			foreach my $extended_attribute (@$extatt) {
				if ( defined $field_prefs->{$field}->{'maindisplay'} ) {
					$self->{'prefs'}->{'maindisplayfields'}->{"${field}..$extended_attribute"} =
					  $field_prefs->{"${field}..$extended_attribute"}->{'maindisplay'};
				} else {
					$self->{'prefs'}->{'maindisplayfields'}->{"${field}..$extended_attribute"} = 0;
				}
			}
		}
	}
	my $qry = 'SELECT id,main_display FROM composite_fields';
	my $sql = $self->{'db'}->prepare($qry);
	eval { $sql->execute };
	$logger->logdie($@) if $@;
	while ( my ( $id, $main_display ) = $sql->fetchrow_array ) {
		if ( defined $field_prefs->{$id}->{'maindisplay'} ) {
			$self->{'prefs'}->{'maindisplayfields'}->{$id} = $field_prefs->{$id}->{'maindisplay'};
		} else {
			$self->{'prefs'}->{'maindisplayfields'}->{$id} = $main_display ? 1 : 0;
		}
	}
	return;
}

sub _initiate_isolatedb_locus_prefs {
	my ( $self, $guid, $dbname ) = @_;
	my $locus_prefs =
	  $self->{'datastore'}->run_query( 'SELECT id,isolate_display,main_display,query_field,analysis FROM loci',
		undef, { fetch => 'all_arrayref' } );
	my $prefstore_values = $self->{'prefstore'}->get_all_locus_prefs( $guid, $dbname );
	my $i = 1;
	foreach my $action (qw (isolate_display main_display query_field analysis)) {
		if ( !$self->{'pref_requirements'}->{$action} ) {
			$i++;
			next;
		}
		my $term = "${action}_loci";
		foreach my $locus_pref (@$locus_prefs) {
			my $locus = $locus_pref->[0];
			if ( defined $prefstore_values->{$locus}->{$action} ) {
				if ( $action eq 'isolate_display' ) {
					$self->{'prefs'}->{$term}->{$locus} = $prefstore_values->{$locus}->{$action};
				} else {
					$self->{'prefs'}->{$term}->{$locus} = $prefstore_values->{$locus}->{$action} eq 'true' ? 1 : 0;
				}
			} else {
				$self->{'prefs'}->{$term}->{$locus} = $locus_pref->[$i];
			}
		}
		$i++;
	}
	return;
}

sub _initiate_isolatedb_scheme_prefs {
	my ( $self, $guid, $dbname, $field_prefs, $scheme_field_prefs ) = @_;
	my $scheme_ids = $self->{'datastore'}->run_query( 'SELECT id FROM schemes', undef, { fetch => 'col_arrayref' } );
	my $scheme_values              = $self->{'prefstore'}->get_all_scheme_prefs( $guid, $dbname );
	my $scheme_field_default_prefs = $self->{'datastore'}->get_all_scheme_field_info;
	my $scheme_info                = $self->{'datastore'}->get_all_scheme_info;
	my $scheme_fields              = $self->{'datastore'}->get_all_scheme_fields;
	foreach my $scheme_id (@$scheme_ids) {
		foreach my $action (qw(isolate_display main_display query_field query_status analysis)) {
			if ( defined $scheme_values->{$scheme_id}->{$action} ) {
				$self->{'prefs'}->{"$action\_schemes"}->{$scheme_id} = $scheme_values->{$scheme_id}->{$action} ? 1 : 0;
			} else {
				$self->{'prefs'}->{"$action\_schemes"}->{$scheme_id} = $scheme_info->{$scheme_id}->{$action};
			}
		}
		if ( ref $scheme_fields->{$scheme_id} eq 'ARRAY' ) {
			foreach my $field ( @{ $scheme_fields->{$scheme_id} } ) {
				foreach my $action (qw(isolate_display main_display query_field)) {
					if ( defined $scheme_field_prefs->{$scheme_id}->{$field}->{$action} ) {
						$self->{'prefs'}->{"${action}_scheme_fields"}->{$scheme_id}->{$field} =
						  $scheme_field_prefs->{$scheme_id}->{$field}->{$action} ? 1 : 0;
					} else {
						$self->{'prefs'}->{"${action}_scheme_fields"}->{$scheme_id}->{$field} =
						  $scheme_field_default_prefs->{$scheme_id}->{$field}->{$action};
					}
				}
			}
		}
		my $field = "scheme_$scheme_id\_profile_status";
		if ( defined $field_prefs->{$field}->{'dropdown'} ) {
			$self->{'prefs'}->{'dropdownfields'}->{$field} = $field_prefs->{$field}->{'dropdown'};
		} else {
			$self->{'prefs'}->{'dropdownfields'}->{$field} = $self->{'prefs'}->{'query_status_schemes'}->{$scheme_id};
		}
	}
	return;
}

sub initiate_view {
	my ( $self, $username ) = @_;
	return if !$self->{'datastore'};
	my $args = { username => $username };
	$args->{'curate'} = $self->{'curate'} if $self->{'curate'};
	my $set_id = $self->get_set_id;
	$args->{'set_id'} = $set_id if $set_id;
	$self->{'datastore'}->initiate_view($args);
	return;
}

sub clean_checkbox_id {
	my ( $self, $var ) = @_;
	$var =~ s/'/__prime__/gx;
	$var =~ s/\//__slash__/gx;
	$var =~ s/,/__comma__/gx;
	$var =~ s/\ /__space__/gx;
	$var =~ s/\(/_OPEN_/gx;
	$var =~ s/\)/_CLOSE_/gx;
	$var =~ s/\>/_GT_/gx;
	$var =~ tr/:/_/;
	return $var;
}

sub get_all_foreign_key_fields_and_labels {

	#returns arrayref of fields needed to order label and a hashref of labels
	my ( $self, $attribute_hashref ) = @_;
	my @fields;
	my @values = split /\|/x, $attribute_hashref->{'labels'};
	foreach my $value (@values) {
		if ( $value =~ /\$(.*)/x ) {
			push @fields, $1;
		}
	}
	local $" = ',';
	my $qry = "select id,@fields from $attribute_hashref->{'foreign_key'}";
	my $dataset = $self->{'datastore'}->run_query( $qry, undef, { fetch => 'all_arrayref', slice => {} } );
	my %desc;
	foreach my $data (@$dataset) {
		my $temp = $attribute_hashref->{'labels'};
		foreach my $field (@fields) {
			$temp =~ s/\|\$$field\|/$data->{$field}/gx;
		}
		$desc{ $data->{'id'} } = $temp;
	}
	return ( \@fields, \%desc );
}

sub textfield {

	#allow HTML5 attributes (use instead of CGI->textfield)
	my ( $self, %args ) = @_;
	foreach ( keys %args ) {
		( my $stripped_key = $_ ) =~ s/^\-//x;
		$args{$stripped_key} =
		  delete $args{$_};    #strip off initial dash in key so can be used as drop-in replacement for CGI->textfield
	}
	if ( ( $args{'type'} // '' ) eq 'number' ) {
		delete @args{qw(size maxlength)};
	}
	$args{'type'} //= 'text';
	my $args_string;
	foreach ( keys %args ) {
		$args{$_} //= '';
		$args_string .= qq($_="$args{$_}" );
	}
	my $buffer = "<input $args_string/>";
	return $buffer;
}

sub popup_menu {

	#Faster than CGI::popup_menu when listing thousands of values as it doesn't need to escape all values
	my ( $self, %args ) = @_;
	my ( $name, $id, $values, $labels, $default, $class, $multiple, $size, $style, $required ) =
	  @args{qw ( -name -id -values -labels -default -class -multiple -size -style -required)};
	my $q     = $self->{'cgi'};
	my $value = $q->param($name);
	$value =~ s/"/&quot;/gx if defined $value;
	my %default = ref $default eq 'ARRAY' ? map { $_ => 1 } @$default : ();
	$default{$value} = 1 if defined $value;
	my $buffer = qq(<select name="$name");
	$buffer .= qq( class="$class")     if defined $class;
	$buffer .= qq( id="$id")           if defined $id;
	$buffer .= qq( size="$size")       if defined $size;
	$buffer .= qq( style="$style")     if defined $style;
	$buffer .= q( required="required") if defined $required;
	$buffer .= q( multiple="multiple") if ( $multiple // '' ) eq 'true';
	$buffer .= qq(>\n);

	foreach (@$values) {
		next if !defined;
		s/"/&quot;/gx;
		$labels->{$_} //= $_;
		my $select = $default{$_} ? q( selected="selected") : '';
		$buffer .= qq(<option value="$_"$select>$labels->{$_}</option>\n);
	}
	$buffer .= qq(</select>\n);
	return $buffer;
}

sub print_seqbin_isolate_fieldset {
	my ( $self, $options ) = @_;
	$options = {} if ref $options ne 'HASH';
	my $q = $self->{'cgi'};
	my ( $ids, $labels ) = $self->get_isolates_with_seqbin($options);
	say q(<fieldset style="float:left"><legend>Isolates</legend>);
	if (@$ids) {
		say q(<div style="float:left">);
		if ( @$ids <= MAX_ISOLATES_DROPDOWN || !$options->{'isolate_paste_list'} ) {
			say $self->popup_menu(
				-name     => 'isolate_id',
				-id       => 'isolate_id',
				-values   => $ids,
				-labels   => $labels,
				-size     => $options->{'size'} // 8,
				-multiple => 'true',
				-default  => $options->{'selected_ids'},
				-required => $options->{'isolate_paste_list'} ? undef : 'required'
			);
			my $list_button = q();
			if ( $options->{'isolate_paste_list'} ) {
				my $show_button_display = $q->param('isolate_paste_list') ? 'none'    : 'display';
				my $hide_button_display = $q->param('isolate_paste_list') ? 'display' : 'none';
				$list_button =
				    q(<input type="button" id="isolate_list_show_button" )
				  . q(onclick='isolate_list_show()' value="Paste list" )
				  . qq(style="margin-top:1em; display:$show_button_display" class="smallbutton" />)
				  . q(<input type="button" id="isolate_list_hide_button" onclick='isolate_list_hide()' value="Hide list" )
				  . qq(style="margin-top:1em; display:$hide_button_display" class="smallbutton" />);
			}
			say q(<div style="text-align:center"><input type="button" onclick='listbox_selectall("isolate_id",true)' )
			  . q(value="All" style="margin-top:1em" class="smallbutton" />)
			  . q(<input type="button" onclick='listbox_selectall("isolate_id",false)' value="None" )
			  . qq(style="margin-top:1em" class="smallbutton" />$list_button</div></div>);
			if ( $options->{'isolate_paste_list'} ) {
				my $display = $q->param('isolate_paste_list') ? 'block' : 'none';
				say qq(<div id="isolate_paste_list_div" style="float:left; display:$display">);
				say $q->textarea(
					-name        => 'isolate_paste_list',
					-id          => 'isolate_paste_list',
					-cols        => 12,
					-rows        => $options->{'size'} ? ( $options->{'size'} - 1 ) : 7,
					-placeholder => 'Paste list of isolate ids...'
				);
				say q(</div>);
			}
		} else {
			local $" = qq(\n);
			say $q->textarea(
				-name        => 'isolate_paste_list',
				-id          => 'isolate_paste_list',
				-cols        => 12,
				-rows        => $options->{'size'} ? ( $options->{'size'} - 1 ) : 7,
				-default     => "@{$options->{'selected_ids'}}",
				-placeholder => 'Paste list of isolate ids...',
				-required    => 'required'
			);
			say q(<div style="text-align:center"><input type="button" onclick='listbox_clear("isolate_paste_list")' )
			  . q(value="Clear" style="margin-top:1em" class="smallbutton" />)
			  . q(<input type="button" onclick='listbox_listall("isolate_paste_list")' value="List all" )
			  . q(style="margin-top:1em" class="smallbutton" /></div></div>);
		}
	} else {
		say q(No isolates available<br />for analysis);
	}
	say q(</fieldset>);
	return;
}

sub get_ids_from_pasted_list {
	my ( $self, $options ) = @_;
	$options = {} if ref $options ne 'HASH';
	my $q = $self->{'cgi'};
	my ( @cleaned_ids, @invalid_ids );
	if ( $q->param('isolate_paste_list') ) {
		my @list = split /\n/x, $q->param('isolate_paste_list');
		foreach my $id (@list) {
			next if $id =~ /^\s*$/x;
			$id =~ s/^\s*//x;
			$id =~ s/\s*$//x;
			if ( BIGSdb::Utils::is_int($id) && $self->isolate_exists( $id, $options ) ) {
				push @cleaned_ids, $id;
			} else {
				push @invalid_ids, $id;
			}
		}
		$q->delete('isolate_paste_list') if !@invalid_ids && !$options->{'dont_clear'};
	}
	return ( \@cleaned_ids, \@invalid_ids );
}

sub print_isolates_locus_fieldset {
	my ( $self, $options ) = @_;
	$options = {} if ref $options ne 'HASH';
	my $q = $self->{'cgi'};
	say q(<fieldset id="locus_fieldset" style="float:left"><legend>Loci</legend>);
	my $analysis_pref = $options->{'analysis_pref'} // 1;
	my ( $locus_list, $locus_labels ) =
	  $self->get_field_selection_list(
		{ loci => 1, analysis_pref => $analysis_pref, query_pref => 0, sort_labels => 1 } );
	if (@$locus_list) {
		say q(<div style="float:left">);
		say $self->popup_menu(
			-name     => 'locus',
			-id       => 'locus',
			-values   => $locus_list,
			-labels   => $locus_labels,
			-size     => $options->{'size'} // 8,
			-multiple => 'true',
			-default  => $options->{'selected_loci'}
		);
		my $list_button = q();
		if ( $options->{'locus_paste_list'} ) {
			my $show_button_display = $q->param('locus_paste_list') ? 'none'    : 'display';
			my $hide_button_display = $q->param('locus_paste_list') ? 'display' : 'none';
			$list_button =
			    q(<input type="button" id="locus_list_show_button" onclick='locus_list_show()' value="Paste list" )
			  . qq(style="margin-top:1em; display:$show_button_display" class="smallbutton" />)
			  . q(<input type="button" id="locus_list_hide_button" onclick='locus_list_hide()' value="Hide list" )
			  . qq(style="margin-top:1em; display:$hide_button_display" class="smallbutton" />);
		}
		say q(<div style="text-align:center"><input type="button" onclick='listbox_selectall("locus",true)' )
		  . q(value="All" style="margin-top:1em" class="smallbutton" /><input type="button" )
		  . q(onclick='listbox_selectall("locus",false)' value="None" style="margin-top:1em" class="smallbutton" />)
		  . qq($list_button</div></div>);
		if ( $options->{'locus_paste_list'} ) {
			my $display = $q->param('locus_paste_list') ? 'block' : 'none';
			say qq(<div id="locus_paste_list_div" style="float:left; display:$display">);
			say $q->textarea(
				-name        => 'locus_paste_list',
				-id          => 'locus_paste_list',
				-cols        => 12,
				-rows        => $options->{'size'} ? ( $options->{'size'} - 1 ) : 7,
				-placeholder => 'Paste list of locus primary names...'
			);
			say q(</div>);
		}
	} else {
		say q(No loci available<br />for analysis);
	}
	say q(</fieldset>);
	return;
}

sub get_loci_from_pasted_list {
	my ( $self, $options ) = @_;
	$options = {} if ref $options ne 'HASH';
	my $q = $self->{'cgi'};
	my ( @cleaned_loci, @invalid_loci );
	if ( $q->param('locus_paste_list') ) {
		my @list = split /\n/x, $q->param('locus_paste_list');
		foreach my $locus (@list) {
			next if $locus =~ /^\s*$/x;
			$locus =~ s/^\s*//x;
			$locus =~ s/\s*$//x;
			my $real_name;
			my $set_id = $self->get_set_id;
			if ($set_id) {
				$real_name = $self->{'datastore'}->get_set_locus_real_id( $locus, $set_id );
			} else {
				$real_name = $locus;
			}
			if ( $self->{'datastore'}->is_locus($real_name) ) {
				push @cleaned_loci, $real_name;
			} else {
				push @invalid_loci, $locus;
			}
		}
		$q->delete('locus_paste_list') if !@invalid_loci && !$options->{'dont_clear'};
	}
	return ( \@cleaned_loci, \@invalid_loci );
}

sub populate_submission_params {
	my ($self) = @_;
	my $q = $self->{'cgi'};
	return if !$q->param('submission_id') && !$q->param('query_id');
	return if !$self->{'system'}->{'dbtype'} eq 'sequences';
	return if !BIGSdb::Utils::is_int( $q->param('index') );
	if ( $q->param('populate_seqs') && $q->param('index') && !$q->param('sequence') ) {
		my $submission_seq =
		  $self->_get_allele_submission_sequence( $q->param('submission_id'), $q->param('index') );
		$q->param( sequence => $submission_seq );
		if ( $q->param('locus') ) {
			( my $locus = $q->param('locus') ) =~ s/%27/'/gx;    #Web-escaped locus
			$q->param( locus => $locus );
		}
	}
	if ( $q->param('populate_profiles') && $q->param('index') ) {
		if ( $q->param('submission_id') ) {
			my $submission_profile =
			  $self->_get_profile_submission_alleles( $q->param('submission_id'), $q->param('index') );
			foreach my $designation (@$submission_profile) {
				$q->param( "l_$designation->{'locus'}" => $designation->{'allele_id'} );
			}
		} elsif ( $q->param('query_id') ) {
			my $query_id = $q->param('query_id');
			eval {
				my $full_path = "$self->{'config'}->{'secure_tmp_dir'}/$query_id.json";
				my $json_ref  = BIGSdb::Utils::slurp($full_path);
				my $data      = decode_json($$json_ref);
				my $index     = $q->param('index');
				if ( defined $index && $data->{$index} ) {
					my @loci = keys %{ $data->{$index} };
					foreach my $locus (@loci) {
						$q->param( "l_$locus" => $data->{$index}->{$locus} );
					}
				}
			};
			$logger->error($@) if $@;
		}
	}
	return;
}

sub _get_allele_submission_sequence {
	my ( $self, $submission_id, $index ) = @_;
	return if $self->{'system'}->{'dbtype'} ne 'sequences';
	return $self->{'datastore'}
	  ->run_query( 'SELECT sequence FROM allele_submission_sequences WHERE (submission_id,index)=(?,?)',
		[ $submission_id, $index ] );
}

sub _get_profile_submission_alleles {
	my ( $self, $submission_id, $index ) = @_;
	return if $self->{'system'}->{'dbtype'} ne 'sequences';
	return $self->{'datastore'}->run_query(
		'SELECT locus,allele_id FROM profile_submission_designations d JOIN profile_submission_profiles p '
		  . 'ON (d.submission_id,d.profile_id)=(p.submission_id,p.profile_id) WHERE (p.submission_id,p.index)=(?,?)',
		[ $submission_id, $index ],
		{ fetch => 'all_arrayref', slice => {} }
	);
}

#Scheme list filtered to remove disabled schemes.
sub get_scheme_data {
	my ( $self, $options ) = @_;
	my $set_id = $self->get_set_id;
	my $schemes =
	  $self->{'datastore'}->get_scheme_list( { with_pk => ( $options->{'with_pk'} ? 1 : 0 ), set_id => $set_id } );
	return $schemes if $self->{'system'}->{'dbtype'} eq 'isolates';
	my @scheme_list;
	foreach my $scheme (@$schemes) {
		next if $self->{'prefs'}->{'disable_schemes'}->{ $scheme->{'id'} };
		push @scheme_list, $scheme;
	}
	return \@scheme_list;
}

sub modify_dataset_if_needed {
	my ( $self, $table, $dataset ) = @_;
	return if $table ne 'users';
	foreach my $user (@$dataset) {
		next if !defined $user->{'user_db'};
		my $remote_user = $self->{'datastore'}->get_remote_user_info( $user->{'user_name'}, $user->{'user_db'} );
		if ( $remote_user->{'user_name'} ) {
			$user->{$_} = $remote_user->{$_} foreach qw(first_name surname email affiliation);
		}
	}
	return;
}

sub use_correct_user_database {
	my ($self) = @_;

	#We may be logged in to a different user database than the one containing
	#the logged in user details. Make sure the DBI object is set to correct
	#database.
	my $att = {
		dbase_name => $self->{'system'}->{'db'},
		host       => $self->{'system'}->{'host'},
		port       => $self->{'system'}->{'port'},
		user       => $self->{'system'}->{'user'},
		password   => $self->{'system'}->{'password'}
	};
	try {
		$self->{'db'} = $self->{'dataConnector'}->get_connection($att);
	}
	catch BIGSdb::DatabaseConnectionException with {
		$logger->error("Cannot connect to database '$self->{'system'}->{'db'}'");
	};
	$self->{'datastore'}->change_db( $self->{'db'} );
	foreach my $config ( @{ $self->{'config'}->{'site_user_dbs'} } ) {
		if ( $config->{'dbase'} eq $self->{'system'}->{'db'} ) {
			$self->{'system'}->{'description'} = $config->{'name'};
			last;
		}
	}
	if ( $self->{'username'} ) {
		$self->{'permissions'} = $self->{'datastore'}->get_permissions( $self->{'username'} );
	}
	return;
}

sub get_user_db_name {
	my ( $self, $user_name ) = @_;
	if ( $self->{'system'}->{'dbtype'} eq 'user' ) {
		return $self->{'system'}->{'db'};
	}
	my $db_name = $self->{'datastore'}->run_query(
		'SELECT user_dbases.dbase_name FROM user_dbases JOIN users '
		  . 'ON user_dbases.id=users.user_db WHERE users.user_name=?',
		$user_name
	);
	$db_name //= $self->{'system'}->{'db'};
	return $db_name;
}

sub get_tooltip {
	my ( $self, $text, $options ) = @_;
	my $style = $options->{'style'} ? qq( style="$options->{'style'}") : q();
	my $id    = $options->{'id'}    ? qq( id="$options->{'id'}")       : q();
	return qq(<a class="tooltip"$id style="margin-left:0.2em" title="$text">)
	  . qq(<span class="fas fa-info-circle"$style></span></a>);
}

sub print_navigation_bar {
	my ( $self, $options ) = @_;
	my $script = $options->{'script'} // $self->{'system'}->{'script_name'};
	my ( $back, $home, $key, $show, $hide, $more, $query_more, $upload_contigs, $link_contigs, $reload, $edit ) =
	  ( BACK, HOME, KEY, EYE_SHOW, EYE_HIDE, MORE, QUERY_MORE, UPLOAD_CONTIGS, LINK_CONTIGS, RELOAD, EDIT_MORE );
	my $buffer = q(<div class="navigation">);
	if ( $options->{'submission_id'} ) {
		$buffer .=
		    qq(<a href="$script?db=$self->{'instance'}&amp;page=submit&amp;)
		  . qq(submission_id=$options->{'submission_id'}&amp;curate=1" title="Return to submission" )
		  . qq(style="margin-right:1em">$back</a>);
	} elsif ( $options->{'back_url'} || $options->{'back_page'} ) {
		my $page = $options->{'back_page'} // 'index';
		my $url  = $options->{'back_url'}  // "$script?db=$self->{'instance'}&amp;page=$page";
		$buffer .= qq(<a href="$url" title="Back" style="margin-right:1em">$back</a>);
	}
	if ( !$options->{'no_home'} ) {
		$buffer .=
		  qq(<a href="$script?db=$self->{'instance'}" title="Contents page" style="margin-right:1em">$home</a>);
	}
	if ( $options->{'change_password'} ) {
		$buffer .= qq(<a href="$options->{'change_password'}" title="Set password" style="margin-right:1em">$key</a>);
	}
	if ( $options->{'closed_submissions'} ) {
		$buffer .=
		    q(<a id="show_closed" style="cursor:pointer;margin-right:1em">)
		  . q(<span id="show_closed_text" title="Show closed submissions" )
		  . qq(style="display:inline">$show</span>)
		  . q(<span id="hide_closed_text" title="Hide closed submissions" )
		  . qq(style="display:none">$hide</span></a>);
	}
	if ( $options->{'more_url'} ) {
		$options->{'more_text'} //= 'Add another';
		$buffer .=
		  qq(<a href="$options->{'more_url'}" title="$options->{'more_text'}" style="margin-right:1em">$more</a>);
	}
	if ( $options->{'query_more_url'} ) {
		$buffer .=
		    qq(<a href="$options->{'query_more_url'}" title="Query another" style="margin-right:1em">)
		  . qq($query_more</a>);
	}
	if ( $options->{'upload_contigs_url'} ) {
		$buffer .=
		    qq(<a href="$options->{'upload_contigs_url'}" title="Upload contigs" style="margin-right:1em">)
		  . qq($upload_contigs</a>);
	}
	if ( $options->{'link_contigs_url'} ) {
		$buffer .=
		    qq(<a href="$options->{'link_contigs_url'}" title="Link remote contigs" style="margin-right:1em">)
		  . qq($link_contigs</a>);
	}
	if ( $options->{'reload_url'} ) {
		$options->{'reload_text'} //= 'Reload scan form';
		$buffer .= qq(<a href="$options->{'reload_url'}" title="$options->{'reload_text'}" )
		  . qq(style="margin-right:1em">$reload</a>);
	}
	if ( $options->{'update_url'} ) {
		$buffer .= qq(<a href="$options->{'update_url'}" title="Update record" style="margin-right:1em">$edit</a>);
	}
	$buffer .= q(</div><div style="clear:both"></div>);
	return $buffer if $options->{'get_only'};
	say $buffer;
	return;
}

sub print_bad_status {
	my ( $self, $options ) = @_;
	$options->{'message'} //= 'Failed!';
	say q(<div class="box statusbad" style="min-height:5em">);
	say q(<p><span class="failure fas fa-times fa-5x fa-pull-left"></span></p>);
	say qq(<p class="outcome_message">$options->{'message'}</p>);
	if ( $options->{'detail'} ) {
		say qq(<p class="outcome_detail">$options->{'detail'}</p>);
	}
	if ( $options->{'navbar'} ) {
		$self->print_navigation_bar($options);
	}
	say q(</div>);
	return;
}

<<<<<<< HEAD
sub get_tooltip {
	my ( $self, $text, $options ) = @_;
	my $style = $options->{'style'} ? qq( style="$options->{'style'}") : q();
	my $id    = $options->{'id'}    ? qq( id="$options->{'id'}")       : q();
	return qq(<a class="tooltip"$id style="margin-left:0.2em" title="$text">)
	  . qq(<span class="fa fa-info-circle"$style></span></a>);
=======
sub print_good_status {
	my ( $self, $options ) = @_;
	$options->{'message'} //= 'Success!';
	say q(<div class="box resultsheader" style="min-height:5em");
	say q(<p><a><span class="success fas fa-check fa-5x fa-pull-left"></span></a></p>);
	say qq(<p class="outcome_message">$options->{'message'}</p>);
	if ( $options->{'detail'} ) {
		say qq(<p class="outcome_detail">$options->{'detail'}</p>);
	}
	if ( $options->{'navbar'} ) {
		$self->print_navigation_bar($options);
	}
	say q(</div>);
	return;
}

sub print_warning {
	my ( $self, $options ) = @_;
	$options->{'message'} //= 'Warning!';
	say q(<div class="box statuswarn" style="min-height:5em");
	say q(<p><a><span class="warn fas fa-exclamation fa-5x fa-pull-left"></span></a></p>);
	say qq(<p class="outcome_message">$options->{'message'}</p>);
	if ( $options->{'detail'} ) {
		say qq(<p class="outcome_detail">$options->{'detail'}</p>);
	}
	say q(</div>);
	return;
}

sub get_list_block {
	my ( $self, $list, $options ) = @_;

	#It is not semantically correct to enclose a <dt>, <dd> pair within a span. If we don't, however, the
	#columnizer plugin can result in the title and data item appearing in different columns. All browsers
	#seem to handle this way ok.
	my ( $dt_width_clause, $dd_left_margin_clause, $id_clause );
	if ( $options->{'width'} ) {
		$dt_width_clause = qq( style="width:$options->{'width'}em");
		my $margin_width = $options->{'width'} + 1;
		$dd_left_margin_clause = qq( style="margin-left:${margin_width}em");
	}
	if ( $options->{'id'} ) {
		$id_clause = qq( id="$options->{'id'}");
	}
	$_ //= q() foreach ( $dt_width_clause, $dd_left_margin_clause, $id_clause );
	my $buffer = qq(<dl class="data"$id_clause>\n);
	foreach my $item (@$list) {
		my $class = $item->{'class'};
		$buffer .= q(<span class="dontsplit">) if $options->{'columnize'};
		$buffer .= qq(<dt$dt_width_clause>$item->{'title'}</dt>);
		$buffer .= $class ? qq(<dd class="$class"$dd_left_margin_clause>) : qq(<dd$dd_left_margin_clause>);
		$buffer .= qq(<a href="$item->{'href'}">) if $item->{'href'};
		$buffer .= $item->{'data'};
		$buffer .= q(</a>)                        if $item->{'href'};
		$buffer .= qq(</dd>\n);
		$buffer .= q(</span>)                     if $options->{'columnize'};
	}
	$buffer .= qq(</dl>\n);
	return $buffer;
>>>>>>> ec0fbc81
}

sub is_page_allowed {
	my ( $self, $page ) = @_;
	return 1 if !$self->{'system'}->{'kiosk'};
	return 1 if $page eq $self->{'system'}->{'kiosk'};
	my %allowed_pages;
	if ( $self->{'system'}->{'kiosk_allowed_pages'} ) {
		%allowed_pages = map { $_ => 1 } split /,/x, $self->{'system'}->{'kiosk_allowed_pages'};
	}
	return 1 if $allowed_pages{$page};
	return;
}
1;<|MERGE_RESOLUTION|>--- conflicted
+++ resolved
@@ -2870,14 +2870,6 @@
 	return;
 }
 
-<<<<<<< HEAD
-sub get_tooltip {
-	my ( $self, $text, $options ) = @_;
-	my $style = $options->{'style'} ? qq( style="$options->{'style'}") : q();
-	my $id    = $options->{'id'}    ? qq( id="$options->{'id'}")       : q();
-	return qq(<a class="tooltip"$id style="margin-left:0.2em" title="$text">)
-	  . qq(<span class="fa fa-info-circle"$style></span></a>);
-=======
 sub print_good_status {
 	my ( $self, $options ) = @_;
 	$options->{'message'} //= 'Success!';
@@ -2937,7 +2929,6 @@
 	}
 	$buffer .= qq(</dl>\n);
 	return $buffer;
->>>>>>> ec0fbc81
 }
 
 sub is_page_allowed {
