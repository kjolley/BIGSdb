--- conflicted
+++ resolved
@@ -521,13 +521,8 @@
 }
 
 sub fasta2genbank {
-<<<<<<< HEAD
 	my ($fasta_file, $max_locus_length) = @_;
 	( my $genbank_file = $fasta_file ) =~ s/\.(fa|fas|fasta|fna)$/.gb/x;
-=======
-	my ( $fasta_file, $max_locus_length ) = @_;
-	( my $genbank_file = $fasta_file ) =~ s/\.(fa|fas|fasta)$/.gb/x;
->>>>>>> 3f7e54e8
 	my $in         = Bio::SeqIO->new( -file => $fasta_file,      -format => 'fasta' );
 	my $out        = Bio::SeqIO->new( -file => ">$genbank_file", -format => 'genbank' );
 	my $start      = 1;
