--- conflicted
+++ resolved
@@ -1679,23 +1679,13 @@
 		$special_fields->{$field}->();
 		return;
 	}
-<<<<<<< HEAD
-	if ( $field eq 'isolate_id' ) {
-		my $isolate_name = $self->get_isolate_name_from_id( $data->{'isolate_id'} );
-		print $isolate_name
-		  ? qq[<td>$data->{'isolate_id'}) $isolate_name</td>]
-		  : qq[<td>$data->{'isolate_id'}</td>];
-=======
-	if ( ( $table eq 'experiment_sequences' ) && $field eq 'seqbin_id' ) {
-		my ( $isolate_id, $isolate ) = $self->get_isolate_id_and_name_from_seqbin_id( $data->{'seqbin_id'} );
-		print qq[<td>$isolate_id) $isolate</td>];
-	}
 	my $value = $data->{ lc($field) };
-	if ( !$self->{'curate'}
-		&& ( ( $field eq 'locus' && $table ne 'set_loci' ) || ( $table eq 'loci' && $field eq 'id' ) ) )
+	if (
+		!$self->{'curate'}
+		&& ( ( $field eq 'locus' && $table ne 'set_loci' ) || ( $table eq 'loci' && $field eq 'id' ) )
+	  )
 	{
 		$value = $self->clean_locus($value);
->>>>>>> 9f1c54cb
 	} else {
 		$value =~ s/&/&amp;/gx;
 		if ( $table !~ /history/x ) {
