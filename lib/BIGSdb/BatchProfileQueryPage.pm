--- conflicted
+++ resolved
@@ -183,30 +183,17 @@
 		print "Invalid scheme selected.\n";
 		return;
 	}
-<<<<<<< HEAD
 	my $loci             = $self->{'datastore'}->get_scheme_loci($scheme_id);
 	my $scheme_warehouse = "mv_scheme_$scheme_id";
 	my $data = $self->{'datastore'}->run_query( "SELECT profile FROM $scheme_warehouse ORDER BY random() LIMIT 15",
 		undef, { fetch => 'col_arrayref' } );
+	if ( !@$data ) {
+		say q(No profiles have yet been defined for this scheme.);
+		return;
+	}
 	my $i       = 1;
 	my $indices = $self->{'datastore'}->get_scheme_locus_indices($scheme_id);
 	local $" = "\t";
-=======
-	my $loci         = $self->{'datastore'}->get_scheme_loci($scheme_id);
-	my @cleaned_loci = @$loci;
-	$_ =~ s/'/_PRIME_/gx foreach @cleaned_loci;
-	local $" = ',';
-	my $scheme_view =
-	  $self->{'datastore'}->materialized_view_exists($scheme_id) ? "mv_scheme_$scheme_id" : "scheme_$scheme_id";
-	my $data = $self->{'datastore'}->run_query( "SELECT @cleaned_loci FROM $scheme_view ORDER BY random() LIMIT 15",
-		undef, { fetch => 'all_arrayref' } );
-	if ( !@$data ) {
-		say q(No profiles have yet been defined for this scheme.);
-		return;
-	}
-	local $" = "\t";
-	my $i = 1;
->>>>>>> d5e6ce49
 	foreach my $profile (@$data) {
 		my @alleles;
 		foreach my $locus (@$loci) {
