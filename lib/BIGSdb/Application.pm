--- conflicted
+++ resolved
@@ -214,13 +214,7 @@
 	$self->{'system'}->{'curate_script'} //= $self->{'config'}->{'curate_script'} // 'bigscurate.pl';
 	$ENV{'PATH'} = '/bin:/usr/bin';    ## no critic (RequireLocalizedPunctuationVars) #so we don't foul taint check
 	delete @ENV{qw(IFS CDPATH ENV BASH_ENV)};    # Make %ENV safer
-<<<<<<< HEAD
-	$self->{'system'}->{'read_access'} //= 'public';                                       #everyone can view by default
-	$self->{'system'}->{'host'}        //= $self->{'config'}->{'dbhost'} // 'localhost';
-	$self->{'system'}->{'port'}        //= $self->{'config'}->{'dbport'} // 5432;
-	$self->{'system'}->{'user'}        //= $self->{'config'}->{'dbuser'} // 'apache';
-	$self->{'system'}->{'password'}    //= $self->{'config'}->{'dbpassword'} // 'remote';
-=======
+
 	$q->param( page => 'index' ) if !defined $q->param('page');
 	$self->{'page'} = $q->param('page');
 	$self->{'system'}->{'read_access'} //= 'public';      #everyone can view by default
@@ -228,7 +222,6 @@
 	# $self->{qw/host user password port/} if not already set
 	# Tuco: 12/09/2016 - Now called in _read_db_config_file()
 	$self->_set_dbconnection_params();
->>>>>>> 49bf16ae
 	$self->{'system'}->{'privacy'}     //= 'yes';
 	$self->{'system'}->{'privacy'} = $self->{'system'}->{'privacy'} eq 'no' ? 0 : 1;
 	$self->{'system'}->{'locus_superscript_prefix'} ||= 'no';
@@ -353,7 +346,6 @@
 sub read_config_file {
 	my ( $self, $config_dir ) = @_;
 	my $logger = get_logger('BIGSdb.Application_Initiate');
-<<<<<<< HEAD
 	my $config = Config::Tiny->read("$config_dir/bigsdb.conf");
 	if ( !defined $config ) {
 		$logger->fatal('bigsdb.conf file is not accessible.');
@@ -361,24 +353,7 @@
 	}
 	foreach my $param ( keys %{ $config->{_} } ) {
 		$self->{'config'}->{$param} = $config->{_}->{$param};
-=======
-	my $config = Config::Tiny->new();
-	$config = Config::Tiny->read("$config_dir/bigsdb.conf");
-#	foreach my $param (
-#		qw ( prefs_db auth_db jobs_db rest_db max_load emboss_path tmp_dir secure_tmp_dir submission_dir
-#		blast+_path blast_threads muscle_path max_muscle_mb mafft_path mafft_threads mogrify_path ipcress_path
-#		splitstree_path reference refdb ref_db chartdirector disable_updates disable_update_message intranet
-#		debug results_deleted_days cache_days doclink rest_behind_proxy bcrypt_cost curate_script query_script
-#		submissions_deleted_days smtp_server stylesheet domain max_upload_size temp_buffers
-#                phyloviz_url phyloviz_user phyloviz_passwd phyloviz_upload_script)
-#	  )
-#	{
-#		$self->{'config'}->{$param} = $config->{_}->{$param};
-#	}
-	# Allow any config value to be set in config hash
-	foreach my $param (keys %{$config->{_}}){
-	    $self->{'config'}->{$param} = $config->{_}->{$param};
->>>>>>> 49bf16ae
+
 	}
 
 	#Check integer values
