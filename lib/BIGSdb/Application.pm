--- conflicted
+++ resolved
@@ -128,13 +128,7 @@
 		return;
 	}
 	$self->{'system'} = $self->{'xmlHandler'}->get_system_hash;
-<<<<<<< HEAD
-	if ( !defined $self->{'system'}->{'dbtype'}
-		|| ( $self->{'system'}->{'dbtype'} ne 'sequences' && $self->{'system'}->{'dbtype'} ne 'isolates' ) )
-	{
-=======
 	if ( $self->{'system'}->{'dbtype'} ne 'sequences' && $self->{'system'}->{'dbtype'} ne 'isolates' ) {
->>>>>>> e2df82bd
 		$self->{'error'} = 'invalidDbType';
 	}
 	$self->{'script_name'} = $q->script_name || 'bigsdb.pl';
@@ -274,11 +268,7 @@
 	$config = Config::Tiny->read("$config_dir/bigsdb.conf");
 	foreach (
 		qw ( prefs_db auth_db jobs_db max_load emboss_path tmp_dir secure_tmp_dir blast_path blast+_path blast_threads
-<<<<<<< HEAD
-		muscle_path	mogrify_path ipcress_path splitstree_path reference refdb chartdirector
-=======
 		muscle_path	mogrify_path ipcress_path splitstree_path reference refdb ref_db chartdirector
->>>>>>> e2df82bd
 		disable_updates disable_update_message intranet debug results_deleted_days)
 	  )
 	{
