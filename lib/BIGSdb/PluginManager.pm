--- conflicted
+++ resolved
@@ -308,11 +308,8 @@
 		phyloviz_passwd        => 'phyloviz_passwd',
 		microreact_token       => 'microreact_token',
 		kleborate_path         => 'Kleborate',
-<<<<<<< HEAD
-		weasyprint_path        => 'weasyprint'
-=======
+		weasyprint_path        => 'weasyprint',
 		reportree_path         => 'ReporTree'
->>>>>>> 34b7446c
 	);
 	return 1 if !$required_attr;
 	foreach my $config_param ( keys %requires ) {
