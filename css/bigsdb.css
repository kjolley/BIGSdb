/*Version: 20210914*/
@font-face {
	font-family: 'tinosregular';
	src: url('/webfonts/tinos-regular-webfont.woff2') format('woff2'),
		url('/webfonts/tinos-regular-webfont.woff') format('woff');
	font-weight: normal;
	font-style: normal;
	font-display: swap;
}

@font-face {
	font-family: 'pt_sansregular';
	src: url('/webfonts/pts55f-webfont.woff2') format('woff2'),
		url('/webfonts/pts55f-webfont.woff') format('woff');
	font-weight: normal;
	font-style: normal;
	font-display: swap;
}

@font-face {
	font-family: 'pt_sansbold';
	src: url('/webfonts/pts75f-webfont.woff2') format('woff2'),
		url('/webfonts/pts75f-webfont.woff') format('woff');
	font-weight: normal;
	font-style: normal;
	font-display: swap;
}

body, form, input, th, td, div {
	margin-top: 0;
	margin-bottom: 0;
	padding-bottom: 0;
	padding-top: 0
}

select {
	margin: 0;
	font-size: 1em;
	border: 1px solid #ccc;
	background: #fff
}

p {
	margin: 0 0 1em 0;
	padding: 0
}

body {
	font: 1em/120% pt_sansregular, sans-serif;
	background: #fffeff;
	color: #000;
	margin-left: 3px;
	margin-right: 3px;
}

h1 {
	font-family: tinosregular, serif;
	font-weight: 400;
	font-size: 2.3em;
	color: #435973;
	line-height: 110%;
}

h2 {
	font-family: tinosregular, serif;
	font-weight: 400;
	font-size: 1.6em;
	color: #435973;
}

h2 a {
	text-decoration: none;
	border-bottom: 1px #606060 dotted
}

h2 a:hover {
	text-decoration: none;
	border-bottom: 1px black solid
}

h3 {
	font: 400 1.3em tinosregular, serif;
	color: #585874;
}

h4, h5, h6 {
	font: 400 1.2em tinosregular, serif;
	color: #585858;
}

textarea {
	font-family: Monaco, monospace;
	font-size: 1em;
	border: 1px solid #ccc
}

ul {
	list-style: disc
}

div.listpanel {
	padding: 1em 1em 0 2em
}

ul.infopanel, div.infopanel {
	background: #f6f6f6;
	padding: 1em 1em 0 2em;
	border: 1px dashed #888
}

table {
	border-spacing: 1px
}

a {
	color: #00b;
	text-decoration: none
}

a:hover {
	color: #000;
	text-decoration: underline
}

th {
	background: #002147;
}

th, th a {
	color: #fff
}

th a:hover {
	color: #bbf;
	text-decoration: none
}

select.filter {
	max-width: 20em;
	border: 1px solid #999;
}

select.fieldlist {
	max-width: 12em
}

.value_entry {
	min-width: 12em
}

.allele_entry {
	min-width: 10em
}

.int_entry {
	width: 5em
}

input {
	font-size: 1em;
	border: 1px solid #ccc
}

sub, sup {
	font-size: 75%;
	line-height: 0;
	position: relative;
	vertical-align: baseline;
}

sup {
	top: -0.5em
}

sub {
	bottom: -0.25em
}

a.no_link {
	color: black
}

a.no_link:hover {
	text-decoration: none;
	color: black
}

a.update_tooltip {
	background: #fafad2;
	color: black;
}

a.sequence_tooltip {
	background: #d2fad2;
	color: black
}

a.sequence_tooltip_incomplete {
	background: #fad200;
	color: black
}

a.update_tooltip, a.existing_tooltip, a.clashing_tooltip {
	cursor: help;
	text-decoration: none;
	padding: 0 0.2em
}

a.sequence_tooltip, a.sequence_tooltip_incomplete, a.extract_tooltip, a.info_tooltip,
	a.cds, a.seqflag_tooltip {
	cursor: pointer;
	text-decoration: none;
}

a.tooltip {
	cursor: pointer;
	text-decoration: none;
	color: #002147;
	font-size: 0.6em
}

a.warning_tooltip {
	color: red
}

th a.tooltip {
	color: #fff
}

a.update_tooltip, a.sequence_tooltip, a.sequence_tooltip_incomplete {
	border: 1px solid #c0c0c0;
	font-size: 0.8em
}

a.existing_tooltip {
	background: #d2fad2;
	color: black;
	border: 1px solid #c0c0c0;
	font-size: 0.8em
}

a.extract_tooltip {
	background: #d2fafa;
	color: black;
	border: 1px solid #c0c0c0;
	font-size: 0.8em
}

a.info_tooltip {
	color: #d2fafa;
}

span.seqflag {
	background: #fad2d2;
	color: black;
	border: 1px solid #c0c0c0;
}

a.seqflag_tooltip {
	background: #fad2d2;
	color: black;
	border: 1px solid #c0c0c0;
	font-size: 0.8em
}

a.clashing_tooltip {
	background: #fad2d2;
	color: black;
	border: 1px solid #c0c0c0;
	font-size: 0.8em
}

a.cds {
	background: #d2fad2;
	color: black;
	border: 1px solid #c0c0c0;
	font-size: 0.8em
}

a.action, span.action {
	padding: 0.2em;
	border: 1px solid transparent;
	text-shadow: 1px 1px 1px #999
}

a.action:hover, span.action:hover {
	border: 1px solid red;
	background: #ccc
}

a.delete {
	color: black;
	border: 1px solid #c0c0c0;
	text-decoration: none;
	background: #e0d5d5;
}

a.delete:hover {
	background: #f0d0d0
}

a.update {
	color: black;
	border: 1px solid #c0c0c0;
	font-size: 0.8em;
	text-decoration: none;
	background: #d5e0d5;
}

a.update:hover {
	background: #d0f5d0
}

.provisional {
	border: 1px solid #c0c0c0;
	background: #e0b5b5;
	color: black
}

.ignore {
	color: #aaa;
	border: 1px solid #aaa
}

pre {
	font-family: "Lucida Console", Monaco, monospace;
}

.resize_seq, .seq {
	font-family: "Lucida Console", Monaco, monospace;
}

.flanking {
	color: #aaa
}

.intron {
	color: #d88
}

.exon {
	color: #228
}

.coding {
	background: #ccf
}

.startcodon {
	background: #cfc
}

.stopcodon {
	background: #fcc
}

.code {
	font-family: Courier New, monospace
}

.highlight {
	color: #f00
}

.non-default {
	color: #00f
}

.comment {
	font-size: 0.9em
}

.warning {
	background: #fcc
}

.fail {
	background: #fcc;
	border: 2px solid red;
}

.incomplete {
	background: #fb6
}

div.field_warning {
	background: #fee;
	border: 2px solid red;
	color: red
}

p.note {
	margin-top: 0.5em;
	display: inline-block;
	padding: 0.2em;
	background: #edd;
	box-shadow: 1px 1px 1px #666;
	border-radius: 3px;
}

span.note {
	font-weight: 600;
	color: #e00
}

.button, .smallbutton, .fieldvaluebutton {
	background: #f0f0f0;
	color: #333;
	border: 1px solid #999;
	box-shadow: 1px 1px 1px #999;
	border-radius: 3px;
	white-space: nowrap
}

.button:hover, .smallbutton:hover, .fieldvaluebutton:hover {
	background: #fff;
	color: black;
	text-decoration: none;
	border: 1px solid #666;
	box-shadow: 1px 1px 1px #666;
}

.button {
	padding: 0.1em 0.5em;
	margin: 5px;
	cursor: pointer
}

button.pagebar {
	font-size: 1.2em;
	border: 0;
	padding: 0;
	background: transparent;
	cursor: pointer;
	color: #2F9FDB
}

button.pagebar:hover {
	color: #8D6196
}

button.page_number {
	margin: 0 0.4em;
	font-family: 'pt_sansbold'
}

button.pagebar:disabled {
	cursor: default;
	color: #888
}

button.pagebar_selected:disabled {
	color: #193658
}

input.plugin_button {
	border-radius: 3px;
	font-family: 'pt_sansbold';
	border: 0;
	cursor: pointer;
	padding: 1px 10px;
	background: #FADEA8;
	color: #435973;
	cursor: pointer;
}

input.plugin_button:hover {
	background: #F3AC26
}

a.submit, input.submit {
	cursor: pointer;
	padding: 10px 20px;
	border: 0;
	background: #2F9FDB;
	border-radius: 4px;
	font-family: 'pt_sansbold';
	font-size: 20px;
	line-height: 130%;
	letter-spacing: 0.06em;
	text-transform: uppercase;
	color: #FFFFFF;
	background: #2F9FDB;
}

a.small_submit, input.small_submit {
	border-radius: 3px;
	font-family: 'pt_sansbold';
	border: 0;
	cursor: pointer;
	padding: 1px 10px;
	background: #2F9FDB;
	color: #FFFFFF;
	cursor: pointer;
	white-space: nowrap;
}

a.submit:hover, a.small_submit:hover, input.submit:hover, input.small_submit:hover
	{
	background: #8D5196;
	text-decoration: none
}

a.reset, input.reset {
	padding: 8px 20px;
	border: 2px solid #2F9FDB;
	background: #FFFFFF;
	border-radius: 4px;
	font-family: 'pt_sansbold';
	font-size: 20px;
	line-height: 130%;
	letter-spacing: 0.06em;
	text-transform: uppercase;
	color: #2F9FDB;
}

a.small_reset, input.small_reset {
	border-radius: 3px;
	background: #fff;
	font-family: 'pt_sansbold';
	cursor: pointer;
	padding: 0 10px;
	color: #2F9FDB;
	border: 1px solid #2F9FDB;
	font-family: 'pt_sansbold';
}

a.reset:hover, input.reset:hover {
	text-decoration: none;
	color: #8D5196;
	border: 2px solid #8D5196
}

a.small_reset:hover, input.small_reset:hover {
	text-decoration: none;
	color: #8D5196;
	border: 1px solid #8D5196
}

a.add_button {
	background: #fff;
	border: 1px solid #888;
	border-radius: 3px;
	color: #888;
	padding: 0 0.5em;
	font-size: 1em
}

a.add_button:hover {
	text-decoration: none;
	color: #fff;
	background: #888;
}

button.smallbutton {
	padding: 0.2em 0.5em
}

input.updatebutton {
	border: 1px solid #aad;
	color: #333;
	background: #eee
}

input.updatebutton:hover {
	border: 1px solid #669
}

div.fasta_upload {
	position: relative;
	margin-top: 0.5em;
}

div.fakefile {
	position: absolute;
	top: 0px;
	left: 0px;
	z-index: 1;
}

div.fakefile input {
	width: 15em;
	height: 3em;
	padding: 0 0.5em;
	border: 3px dashed #e8e8e8;
	border-radius: 10px;
}

input#fasta_upload {
	height: 3em;
	position: relative;
	text-align: right;
	-moz-opacity: 0;
<<<<<<< HEAD
	filter: alpha(opacity = 0);
=======
	filter: alpha(opacity=0);
>>>>>>> 6f03986a
	opacity: 0;
	z-index: 2;
	height: 3em;
	cursor: pointer
}

.launchbutton {
	background: #3498db;
	background-image: linear-gradient(to bottom, #3498db, #2980b9);
	border-radius: 12px;
	font-family: Arial;
	color: #fff;
	font-size: 1.2em;
	padding: 0.5em 1em;
	text-decoration: none;
	white-space: nowrap;
}

.launchbutton:hover {
	background: #3cb0fd;
	background-image: linear-gradient(to bottom, #3cb0fd, #3498db);
	text-decoration: none;
	color: #fff;
}

input.pagebar:hover {
	border: 1px solid #f00;
	background: #fff
}

.td1 {
	background: #efefff;
	vertical-align: top
}

.td2 {
	background: #efefef;
	vertical-align: top
}

.tablesorter-default .header, .tablesorter-default .tablesorter-header {
	background-image:
		url(data:image/gif;base64,R0lGODlhFQAJAIAAAP///////yH5BAEAAAEALAAAAAAVAAkAAAIXjI+AywnaYnhUMoqt3gZXPmVg94yJVQAAOw==);
	background-position: center right;
	background-repeat: no-repeat;
	cursor: pointer;
	white-space: normal;
	padding: 4px 20px 4px 4px;
}

.tablesorter-default thead .headerSortUp, .tablesorter-default thead .tablesorter-headerSortUp,
	.tablesorter-default thead .tablesorter-headerAsc {
	background-image:
		url(data:image/gif;base64,R0lGODlhFQAEAIAAAP///////yH5BAEAAAEALAAAAAAVAAQAAAINjI8Bya2wnINUMopZAQA7);
	border-bottom: #f00 2px solid;
}

.tablesorter-default thead .headerSortDown, .tablesorter-default thead .tablesorter-headerSortDown,
	.tablesorter-default thead .tablesorter-headerDesc {
	background-image:
		url(data:image/gif;base64,R0lGODlhFQAEAIAAAP///////yH5BAEAAAEALAAAAAAVAAQAAAINjB+gC+jP2ptn0WskLQA7);
	border-bottom: #f00 2px solid;
}

.tablesorter-default thead .sorter-false {
	background-image: none;
	cursor: default;
	padding: 4px;
}

table.tablesorter {
	text-align: center
}

table.tablesorter tr.even td {
	background: #efefff;
	text-align: center
}

table.tablesorter tr.odd td {
	background: #efefef;
	text-align: center
}

table.tablesorter tr.total td {
	background: green;
	color: white
}

div.content {
	position: relative;
	min-width: 120px;
	margin: 0;
	padding: 0
}

div.main_container {
	display: flex;
	flex-direction: column;
	align-items: center;
	padding: 0;
}

div.main_content {
	position: relative;
	/*	width:calc(100vw - 20px - (100vw - 100%));*/
	width: calc(100vw - 40px)
}

div.main_container_login {
	background: #1AB7DE;
}

div.main_content_login {
	background-image: url(/images/account/background.png);
	background-position: 603px 0;
	background-repeat: no-repeat;
	width: 100%;
	min-height: 600px;
}

div.login_container {
	display: flex;
	flex-direction: column;
	max-width: 520px;
	margin: 50px 20px 0 100px;
}

div.login, div.login_banner, div.password_box {
	background: #fff;
	margin-bottom: 0.5em;
	padding: 0 0.5em 1em 1em;
}

div.registration_box {
	margin-bottom: 1em;
	background: #E8F3FF;
	padding: 0 0.5em 1em 1em;
}

div.registered_configs {
	background: #f6f6f6;
	display: inline-block;
	max-height: 15em;
	overflow-y: auto;
	overflow-x: hidden
}

div.registered_configs li {
	white-space: nowrap
}

div.flex_container {
	display: flex;
	justify-content: center;
	flex-wrap: wrap;
}

div#title_container {
	margin: 0 0.4em
}

div#main_container {
	flex: 1
}

div.index_panel {
	margin: 0.4em;
	background: #eceef1;
	color: #1f3856;
	padding: 0.5em;
	flex: 10;
}

div.index_panel_sequences {
	flex-direction: column;
	justify-content: flex-start;
}

div.index_panel_isolates {
	flex-direction: column;
	align-items: center;
}

div.index_panel_isolates a.link_box {
	min-width: 75%;
}

div.curate_index_panel {
	flex: 10;
}

div.menu_panel {
	font-family: pt_sansbold, sans-serif;
	font-weight: 400;
	margin: 0.4em;
	width: 250px;
	flex-direction: column;
	flex: 1 0 auto
}

div.menu_panel a:hover {
	text-decoration: none
}

div.menu_item {
	cursor: pointer;
	font-size: 1.2em;
	letter-spacing: 0.06em;
	background: #d0e1f4;
	color: #2779a8;
	padding: 0.8em;
	border-radius: 10px;
	margin-bottom: 0.8em;
}

div.multi_menu_item {
	display: flex;
	font-size: 1.2em;
	letter-spacing: 0.06em;
	margin-bottom: 0.8em;
}

div.multi_menu_item a {
	flex: 1
}

div.multi_menu_link {
	background: #d0e1f4;
	color: #2779a8;
	padding: 0.8em;
	margin-right: 5px;
	border-radius: 10px 0 0 10px;
	flex: 1
}

div.multi_menu_trigger {
	background: #d0e1f4;
	color: #2779a8;
	width: 20px;
	padding: 0.8em;
	float: right;
	border-radius: 0 10px 10px 0;
	cursor: pointer
}

div.menu_item:hover, a div.multi_menu_link:hover, div.multi_menu_trigger:hover
	{
	background: #2779a8;
	color: #fffeff;
}

div.menu_item_login {
	background: #eee3ef;
	color: #8b5292;
}

a div.menu_item_login:hover, div.menu_item_login:hover {
	background: #8b5292;
	color: #fffeff;
}

div.menu_item_jobs {
	background: #f9ddaa;
	color: #455870;
}

a div.menu_item_jobs:hover, div.menu_item_jobs:hover {
	background: #f1aa3e;
}

div.multi_menu_panel {
	font-family: pt_sansregular, sans-serif;
	display: none;
	margin-top: -10px;
	background: #e7f2fe;
	color: #2779a8;
	padding: 0.8em;
	margin-bottom: 0.8em;
	max-height: 20em;
	overflow-y: auto
}

div.multi_menu_panel ul {
	margin-left: -2em;
	list-style: none;
	line-height: 1.5em;
}

div.multi_menu_panel a {
	color: #2779a8;
}

div.multi_menu_panel a:hover {
	text-decoration: underline
}

div.menu_item_login_panel {
	background: #f4eef6;
	color: #885595;
}

div.menu_item_login_panel a {
	color: #885595;
}

a.link_box {
	display: block;
	padding: 0.5em;
	background: #fffeff;
	color: #455870;
	min-width: 220px;
	width: 220px;
	height: 150px;
	border-radius: 10px;
	margin: 0.5em;
	padding: 0 1em;
	text-decoration: none;
}

a.link_box h3 {
	font: 400 1.15em pt_sansbold, sans-serif;
	color: #455870;
	text-decoration: underline;
	text-underline-offset: 0.1em;
}

a.link_box:hover {
	background: #eee3ef;
}

a.link_box:hover h3 {
	color: #8b5292
}

div.breadcrumb_container {
	display: flex;
	justify-content: center;
	background: #e7f2fe
}

div.breadcrumbs {
	justify-content: flex-start;
	padding: 0.5em 0.2em;
	color: #1f3856;
	white-space: nowrap;
	overflow-x: hidden;
	text-overflow: ellipsis;
}

div.breadcrumbs a {
	color: #2779a8
}

div.breadcrumbs a:hover {
	text-decoration: none;
	color: #8b5292
}

span.breadcrumb_divider {
	margin: 0 0.5em;
	font-weight: 600
}

img.plugin_image {
	width: 500px;
	max-width: 100%;
	margin-bottom: 1em;
	border: 1px solid #ccc;
	box-shadow: 3px 3px 3px #aaa;
}

div.embed_bb_chart {
	float: left;
	background: white;
	box-shadow: 3px 3px 3px #aaa;
	margin-left: 1em;
	margin-top: 1em;
}

div.smooth_enlarge {
	transition: width 0.5s
}

div.reset {
	background: #d5d5e0;
}

div.pagebar {
	white-space: nowrap;
	overflow-x: auto;
	scrollbar-color: transparent transparent;
}

div.panel {
	position: absolute;
	top: 0;
	right: 0;
	display: none;
	padding: 1em 3em 1em 1em;
	border: 1px solid #999;
	border-radius: 10px 0 0 10px;
	background: #d5d5e0;
	background-image: linear-gradient(#d5d5e0, #f0f0f0 5em);
	box-shadow: 3px 3px 3px #aaa;
	z-index: 9
}

div.panel li {
	padding-bottom: 0.5em
}

div.button_panel {
	display: flex;
	position: absolute;
	right: 0.5em;
}

div#login_details, a.trigger_button {
	color: #fff;
	text-align: center;
	text-decoration: none;
	border-radius: 0 0 5px 5px;
	display: block;
	padding: 0.25em 0.5em;
	margin-left: 0.75em;
	box-shadow: 3px 3px 3px #aaa;
	cursor: pointer;
}

div.registration_buttons {
	display: flex;
	justify-content: space-between;
	margin: 0 3em
}

a.close_trigger {
	cursor: pointer;
}

a#curator_link {
	background: #ff8080
}

div#login_details {
	background: #7ca2d0;
}

div#login_details a {
	color: #fff
}

a#help_link {
	background: #a7aaf3;
}

a.tooltips_enabled {
	background: #79b8f4;
}

a.tooltips_disabled {
	background: #ccc;
}

a#expand_trigger {
	background: #C7C7c0;
}

a#related_db_trigger {
	background: #ad7fa8;
}

a#panel_trigger {
	background: #8093f1;
}

a#bookmark_trigger {
	background: #d59bf2;
}

a#dashboard_toggle {
	background: #9a80f1;
}

a#close_trigger {
	color: black;
	font-weight: 600;
	text-decoration: none;
}

div#bookmark_panel, #related_db_panel {
	position: absolute;
	top: 0;
	right: 0;
	display: none;
	padding: 1em 2em 1em 1em;
	border: 1px solid #999;
	border-radius: 10px;
	background: #e0d5e0;
	background-image: linear-gradient(#e0d5e0, #f0f0f0 5em);
	box-shadow: 3px 3px 3px #aaa;
}

a#close_bookmark, a#close_related_db {
	color: black;
	font-weight: 600;
	text-decoration: none;
}

.statusgood {
	color: green
}

.statusbad {
	color: red
}

.statusmeh {
	color: blue
}

td.partialmatch {
	color: #ff8c00
}

td.header {
	background: #404090;
	color: white
}

td.private_record {
	background: #ebb
}

tr.total {
	background: green;
	color: white
}

tr.warning {
	background: #e0a0a0;
	color: black
}

span.link {
	padding: 0 0.5em;
	font-size: 0.8em;
	background: green;
	color: white;
	white-space: nowrap
}

span.source {
	padding: 0 0.5em;
	font-size: 0.8em;
	background: green;
	color: white
}

span.highlightvalue {
	background: #ffffa0;
	border-bottom: 1px solid #e0e000;
	color: #400000
}

.A, .G, .T, .C {
	font-weight: 600
}

.A {
	color: green
}

.G {
	color: black
}

.T {
	color: red
}

.C {
	color: blue
}

div.seqmap {
	font-family: Courier New, monospace
}

.pc10, .pc20, .pc30, .pc40, .pc50, .pc60, .pc70, .pc80, .pc90, .pc100 {
	font-weight: bold
}

a.pc10:hover, a.pc20:hover, a.pc30:hover, a.pc40:hover, a.pc50:hover, a.pc60:hover,
	a.pc70:hover, a.pc80:hover, a.pc90:hover, a.pc100:hover {
	color: red;
	text-decoration: none
}

.pc10 {
	background-color: #ff99ff;
	color: navy
}

.pc20 {
	background-color: #cc66ff;
	color: white
}

.pc30 {
	background-color: #9900cc;
	color: white
}

.pc40 {
	background-color: #0066cc;
	color: white
}

.pc50 {
	background-color: #3399ff;
	color: white
}

.pc60 {
	background-color: #33ffff;
	color: navy
}

.pc70 {
	background-color: #66cc00;
	color: white
}

.pc80 {
	background-color: #339900;
	color: white
}

.pc90 {
	background-color: #006600;
	color: white
}

.pc100 {
	background-color: #000000;
	color: white
}

div.box {
	padding: 1em;
	margin-bottom: 0.5em;
}

div.navigation {
	float: left;
	margin: 1em 0
}

div.curategroup {
	text-align: center;
	padding: 1em;
	border: 1px solid #ccc;
	border-radius: 10px;
	float: left;
	min-width: 10em
}

div.curategroup h2 {
	font-family: pt_sansbold, sans-serif;
	font-size: 1.15em;
	color: #8080a0;
	margin: 0 0 0.5em 0
}

div.curategroup_users {
	background-image: linear-gradient(#fff, #eee)
}

div.curategroup_locus_descriptions {
	background-image: linear-gradient(#fff, #ede)
}

div.curategroup_sequences {
	background-image: linear-gradient(#fff, #dde)
}

div.curategroup_profiles {
	background-image: linear-gradient(#fff, #dee)
}

div.curategroup_isolates {
	background-image: linear-gradient(#fff, #dde)
}

div.curategroup_projects {
	background-image: linear-gradient(#fff, #cce)
}

div.curategroup_designations {
	background-image: linear-gradient(#fff, #edd)
}

div.curategroup_permissions {
	background-image: linear-gradient(#fff, #eee)
}

div.curategroup_remote_dbases {
	background-image: linear-gradient(#fff, #dde)
}

div.curategroup_maintenance {
	background-image: linear-gradient(#fff, #eed)
}

div.curategroup_loci {
	background-image: linear-gradient(#fff, #ecc)
}

div.curategroup_schemes {
	background-image: linear-gradient(#fff, #cbe)
}

div.curategroup_sets {
	background-image: linear-gradient(#fff, #bce)
}

div.curategroup_geocoding {
	background-image: linear-gradient(#fff, #cce)
}

div #admin_grid {
	margin-right: 100px
}

div.grid {
	position: relative;
}

div.dashboard_panel {
	flex: 10;
	margin: 0.4em 0;
	min-width: 65%;
	padding: 5px;
	background: #eceef1;
}

div.new_item {
	visibility:hidden
}

.item {
	display: block;
	position: absolute;
	z-index: 1;
	border: 1px solid #ccc;
	border-radius: 5px;
	margin: 1px;
	max-width: 100%;
	background: #fff
}

.item.muuri-item-dragging {
	z-index: 3;
	border: 3px solid red;
}

.item.muuri-item-releasing {
	z-index: 2;
}

.item.muuri-item-hidden {
	z-index: 0;
}

.item-content {
	position: relative;
	width: 100%;
	height: 100%;
	max-width: 100%;
	text-align: center;
}

.item-content div.title, .item-content div.subtitle {
	font-family: pt_sansregular, sans-serif;
	white-space: nowrap;
	overflow-x: hidden;
	text-overflow: ellipsis;
	padding: 0 0.5em;
}

.item-content div.subtitle a {
	cursor: pointer
}

.item-content div.subtitle a:hover {
	text-decoration: none
}

.item-content div.title {
	font-size: 1em;
	padding: 1em 0.1em;
	color: #888;
	font-weight: 600;
}

.item-content div.subtitle {
	margin-top: -1em;
	font-size: 0.9em;
	color: #1540ef
}

span.setup_element {
	font-size: 1.5em;
	border-radius: 3px;
	cursor: pointer;
	padding: 5px 10px;
	background: #2f9fdb;
	color: #fff;
	cursor: pointer;
}

span.setup_element:hover {
	background: #8d5196;
}

div.dashboard_element_width1 {
	width: 150px;
}

div.dashboard_element_width2 {
	width: 304px; /*add extra pixels to take account of border*/
}

div.dashboard_element_width3 {
	width: 458px;
}

div.dashboard_element_width4 {
	width: 612px;
}

div.dashboard_element_height1 {
	height: 150px;
}

div.dashboard_element_height2 {
	height: 304px;
}

div.dashboard_element_height3 {
	height: 458px;
}

div.hide_mobile {
	display: none;
}

div.hide_border {
	border:0
}

.modal {
	max-width: 600px
}

span.device {
	color: #888
}

span.dashboard_edit_element, span.dashboard_remove_element, span.dashboard_wait,
	span.dashboard_explore_element {
	display: inline-block;
	position: absolute;
	color: #aaa;
	cursor: pointer;
	z-index: 1;
}

span.dashboard_edit_element, span.dashboard_wait {
	top: 2px;
	right: 2px;
}

span.dashboard_explore_element {
	bottom: 2px;
	right: 2px;
	border-radius: 100%;
	padding: 5px;
}

span.dashboard_explore_element:hover {
	background: #aaa;
	color: white;
}

span.dashboard_explore_element span.tooltip {
	font-family: pt_sansregular;
	background: #fff;
	color: #ddd;
	position: absolute;
	bottom: 0;
	left: -100px;
	right: 0px;
	padding: 5px 7px;
	visibility: hidden;
	opacity: 0;
	-webkit-transition: all .4s;
	-moz-transition: all .4s;
	transition: all .4s;
	border-radius: 5px;
	background: #444;
}

span.dashboard_explore_element span.tooltip:before {
	content: '';
	border-left: 5px solid transparent;
	border-right: 5px solid transparent;
	border-top: 5px solid #444;
	position: absolute;
	bottom: -5px;
	left: 108px;
}

span.dashboard_explore_element:hover span.tooltip {
	bottom: 35px;
	visibility: visible;
	opacity: 1;
}

span.dashboard_remove_element {
	top: 2px;
	left: 2px;
}

p.dashboard_comment {
	font-size: 0.9em;
	margin: 10px 10px 0 10px;
}

span.dashboard_big_number {
	margin-top: 0.25em;
	display: inline-block;
	white-space: nowrap;
}

span.dashboard_watermark {
	position: absolute;
	bottom: 15px;
	right: 15px;
	font-size: 6em;
	color: #444;
	opacity: 0.1
}

div#dashboard .item-content div.doughnut .bb-chart-arc text, div#dashboard .item-content div.pie .bb-chart-arc text,
	div#dashboard .item-content div.treemap text {
	fill: white;
	stroke-width: 1;
	-webkit-filter: drop-shadow(1px 1px 1px rgba(0, 0, 0, 0.7));
	filter: drop-shadow(1px 1px 1px rgba(0, 0, 0, 0.7));
}

div#dashboard .item-content div .map svg {
	overflow: visible;
}

span.palette_item {
	display: inline-block;
	margin: 0;
	padding: 0;
	height: 6px;
	width: 20px;
	border: 1px solid #ccc
}

.colour_selector {
	width: 25px;
	height: 15px;
	cursor: pointer;
}

.increase {
	color: green
}

.no_change {
	color: blue
}

span.dashboard_wait_ajax {
	margin-top: 1em;
	color: #ddd;
	font-size: 3em;
}

.grid_item.ui-draggable-dragging, .grid_item.is-positioning-post-drag {
	background: #729fcf;
	z-index: 2; /* keep dragged item on top */
}

div.queryform, div#queryform {
	position: relative;
	background: #e8e8e8;
	padding-right: 4em
}

div#queryform li, p, dd {
	position: relative
}

div#queryform table {
	border-collapse: collapse;
	border-spacing: 0
}

div#queryform table.queryform {
	border-collapse: separate;
	border-spacing: 1px
}

div#queryform table.queryform td {
	padding: 0
}

div#chart {
	background: #e0e0e0
}

div#sequence {
	background: #efefff
}

div#curator {
	position: relative;
	background: #e7e7e7
}

div#admin {
	background: #f0e7e7
}

div#submissions {
	background: #e7e7f0
}

div#account_requests {
	background: #f0f0e7
}

div#sets {
	background: #e0e0d5
}

div#schemes {
	background: #e0e0d5
}

div#projects {
	background: #f0f0e5
}

div#restricted {
	background: #e0d5d5
}

div#statuswarn, div.statuswarn {
	background: #e0d5d5;
	color: #800000
}

div#statusbad, div.statusbad {
	background: #e0d5d5;
	color: #800000
}

div.statusbad_no_resize {
	background: #e0d5d5;
	color: #800000
}

div.statusgood_no_resize {
	background: #d5e0d5;
	color: #008000
}

div#warning {
	background: #e0a0a0;
	color: #000000
}

div#resultsheader, div.resultsheader {
	background: #d5e0d5;
	padding: 1em
}

div.largetable_resultsheader {
	background: #fffeff;
	padding: 1em
}

div.login_container div.resultsheader {
	background: #fff
}

div#resultsfooter, div.resultsfooter {
	background: #d5e0d5;
	padding: 1em
}

div.largetable_resultsfooter {
	background: #fffeff;
	padding: 1em
}

div#resultstable, div.resultstable {
	position: relative;
	background: #e0e0e0
}

div#large_resultstable, div.large_resultstable {
	position: relative;
	padding: 0;
	background: #fffeff;
}

div#large_resultstable table, div.large_resultstable table {
	border: 2px solid #ccc;
	padding: 0
}

div#resultspanel, div.resultspanel {
	position: relative;
	background: #eceef1
}

div#resultspanel li, p, dd {
	position: relative
}

div.resultspanel li, p, dd {
	position: relative
}

div#resultspanel table.resultstable th, div#resultspanel table.resultstable td
	{
	border: 1px solid #ddd
}

div.resultspanel table.resultstable th, div#resultspanel table.resultstable td
	{
	border: 1px solid #ddd
}

div#resultspanel table {
	border-collapse: collapse
}

div.resultspanel table {
	border-collapse: collapse
}

div#account_requests table.resultstable th, div#account_requests table.resultstable td
	{
	border: 1px solid #ddd
}

div#account_requests table {
	border-collapse: collapse
}

div#alleles {
	background: #e0e0f0
}

div#alleles table {
	border-spacing: 1px
}

div.scrollable {
	overflow-x: auto;
	overflow-y: hidden;
}

div#resultstable p.comment {
	font-size: 0.95em
}

div#abstract {
	background: #d5d5e0
}

div.banner {
	background: #e2e5e9;
	padding: 10px 10px 1px 10px;
	color: #006
}

div.announcement {
	background: #f0e9cc;
	padding: 10px 10px 1px 10px;
	color: #006
}

div#pluginbanner {
	background: #dde;
	padding: 10px 10px 1px 10px;
	color: #006
}

div#message {
	background: #e0d5d5
}

div.file_output {
	padding: 10px;
	border: 1px solid #ccc;
	border-radius: 10px;
	box-shadow: 3px 3px 3px #dfdfdf;
	min-width: 20em;
	max-width: 50em;
	float: left;
	margin-right: 1em;
	margin-bottom: 1em;
	background-image: linear-gradient(#eee, #bce)
}

div#curatetools {
	background: #e5e5f0;
	float: right;
	position: absolute;
	top: 6em;
	right: 5px;
	padding: 10px;
	font-size: 1em;
	margin-bottom: 0.5em;
	border: 1px solid #999;
	border-radius: 10px;
	box-shadow: 3px 3px 3px #dfdfdf;
}

div.floatmenu {
	float: right;
	position: absolute;
	top: 3.5em;
	right: 10px;
	font-size: 1.2em;
	border: 1px solid #d0d0d0;
	background: #c0c0c0;
	color: white;
}

div.floatmenu a {
	text-decoration: none;
	color: white;
	cursor: pointer;
}

div.dashboard_number {
	float: left;
	min-width: 140px;
	height: 100px;
}

p.dashboard_number {
	font-size: 3em;
	text-align: center;
	color: #444;
	padding-right: 0.5em;
	padding-left: 0.5em
}

p.dashboard_number_detail {
	font-size: 1.5em;
	margin-bottom: 1em;
	text-align: center;
	color: #444
}

table.dashboard_table {
	margin: 0 auto;
	border-spacing: initial;
	min-width: 80%;
}

table.dashboard_table th {
	background: #729fcf;
	color: white
}

table.dashboard_table tr.td1 {
	background: white
}

div.expandable_retracted {
	margin: 0;
	padding: 0;
	overflow-y: hidden;
	position: relative;
	height: 10em;
	-webkit-mask-image: linear-gradient(to bottom, black calc(80%),
		transparent calc(100%));
	-webkit-mask-size: 100% 100%;
	-webkit-mask-repeat: no-repeat;
	-webkit-mask-position: 0 100%;
	mask-image: linear-gradient(to bottom, black calc(80%), transparent
		calc(100%));
	mask-size: 100% 100%;
	mask-repeat: no-repeat;
	mask-position: 0 100%;
}

div.expandable_retracted_large {
	margin: 0;
	padding: 0;
	overflow-y: hidden;
	position: relative;
	height: 15em;
	-webkit-mask-image: linear-gradient(to bottom, black calc(80%),
		transparent calc(100%));
	-webkit-mask-size: 100% 100%;
	-webkit-mask-repeat: no-repeat;
	-webkit-mask-position: 0 100%;
	mask-image: linear-gradient(to bottom, black calc(80%), transparent
		calc(100%));
	mask-size: 100% 100%;
	mask-repeat: no-repeat;
	mask-position: 0 100%;
}

div.expand_link {
	text-align: center
}

div.expand_link span {
	font-size: 3em;
	color: #888;
	text-shadow: 3px 3px 3px #999;
	cursor: pointer
}

div#igv {
	border: 1px solid #ddd
}

div.igv-navbar {
	overflow-x: hidden
}

div.flags {
	line-height: 2em;
	margin-bottom: 0.5em
}

div.flags a {
	text-decoration: none
}

table.resultstable {
	text-align: center;
	padding: 0.1em;
	margin-bottom: 1em
}

table.resultstable td, table.resultstable th {
	padding: 0 0.2em
}

table.ajaxtable {
	border: 1px dashed black;
}

table.ajaxtable th {
	background: #eee;
	color: black
}

table.ajaxtable tr.td1 {
	background: white
}

table.ajaxtable tr.td2 {
	background: #eef
}

td.field_comment {
	text-align: left;
}

span.field {
	color: blue
}

span.text {
	color: black
}

span.locus {
	color: green
}

span.scheme {
	color: red
}

span.aliases {
	font-size: 0.9em
}

span.minor {
	color: #888;
	font-size: 0.9em
}

span.flag {
	font-size: 1.2em;
	font-weight: 600;
	white-space: nowrap;
	border-width: 3px;
	border-top-style: solid;
	border-bottom-style: solid;
	padding: 0 0.1em
}

p.outcome_message {
	font-size: 1.2em
}

p.outcome_detail {
	font-size: 1em
}

.flash_message {
	color: purple
}

.hiddenbydefault {
	display: none
}

fieldset {
	display: inline;
	vertical-align: top;
	border: 0;
	border-top: 2px solid #ccc
}

div#accordion ul {
	padding: 0 0 0 0.5em;
	list-style: none
}

fieldset ul {
	margin: 0;
	padding: 0 0 0 0.5em;
	list-style: none
}

fieldset li {
	padding-bottom: 0.2em
}

fieldset label.filter {
	float: left;
	width: 12em;
	margin-right: 0.5em;
	text-align: right;
}

fieldset label.form {
	float: left;
	width: 12em;
	margin-right: 0.5em;
	text-align: right;
}

fieldset label.short_align {
	float: left;
	width: 3em;
	margin-right: 0.5em;
	text-align: right;
}

fieldset label.parameter {
	float: left;
	width: 10em;
	margin-right: 0.5em;
	text-align: right;
}

fieldset.display {
	padding-top: 2em;
	background: transparent
}

fieldset label.display {
	float: left;
	width: 6em;
	margin-right: 0.5em;
	text-align: right;
}

legend {
	font-size: 1.1em;
	padding-bottom: 0.3em;
	margin-left: 1em;
	color: navy
}

div.tree {
	width: 80%;
	height: 300px;
	margin: 0;
	border: 1px solid gray;
	background: white;
	overflow: auto;
}

div.scheme_tree {
	min-width: 15em;
	max-width: 95%;
	min-height: 3em;
	max-height: 15em;
	border: 1px solid #aaa;
	overflow: auto;
	margin-right: 1em;
	background: white;
}

.data dt {
	float: left;
	clear: left;
	width: 12em;
	white-space: nowrap;
	overflow: hidden;
	text-overflow: ellipsis;
	text-align: right;
	font-weight: bold;
	color: #404080;
}

.data dt:after {
	content: ":"
}

.data dd {
	margin: 0 0 0 13em;
	padding: 0 0 0.3em 0;
	word-break: break-word
}

dl.profile {
	margin: 0;
	display: inline-block;
	border: 1px solid #ccc;
	text-align: center;
}

.profile dt {
	margin: 0;
	padding: 0 0.5em;
	height: 1.2em;
	background-color: #a3a3cc;
	color: black;
	font-weight: bold;
}

.profile dt a {
	color: #333
}

.profile dt a:hover {
	color: yellow;
	text-decoration: none
}

.profile dd {
	min-height: 1.7em;
	padding: 0;
	margin: 0;
	background: white;
}

div.large_scheme dl.profile {
	width: 10em;
	white-space: nowrap;
}

div.large_scheme dl.profile dt, div.large_scheme dl.profile dd {
	overflow-x: hidden;
	text-overflow: ellipsis;
}

.projects dt {
	background-color: #666;
	color: white;
	padding: 0.1em;
	font-weight: bold;
	text-align: center;
	border-radius: 4px
}

.projects dd {
	margin: 0 0 1em 0;
	text-align: left;
	padding: 0.5em;
}

h3.scheme {
	font-family: pt_sansregular, sans-serif;
	font-size: 1.2em;
	clear: both;
	margin-bottom: 0.2em;
	text-align: center;
	background: #404080;
	color: white;
	border-radius: 4px;
	padding: 0 0.2em;
}

h3.scheme a {
	color: white
}

h3.group {
	font-family: pt_sansregular, sans-serif;
	font-size: 1.2em;
	clear: both;
	margin-bottom: -0.8em;
	text-align: center;
	background: #BFFFBF;
	color: black;
	border-radius: 4px;
	padding: 0 0.2em;
}

h3.group0 {
	color: white;
	background: #002000
}

h3.group1 {
	color: white;
	background: #004000
}

h3.group2 {
	color: white;
	background: #206000
}

h3.group3 {
	color: white;
	background: #408040
}

h3.group4 {
	color: white;
	background: #60A060
}

h3.group5 {
	background: #80C080
}

h3.group6 {
	background: #A0E0A0
}

span.fa-stack-text {
	font-family: Helvetica, Arial, sans-serif;
	color: white
}

span.wait_icon {
	color: #66a;
	background: -webkit-linear-gradient(#9c47fc, #356ad2);
	-webkit-background-clip: text;
	background-clip: text;
	-webkit-text-fill-color: transparent
}

span.main_icon {
	color: #66a;
	text-shadow: 3px 3px 3px #999
}

span.plugin_icon {
	color: #435973;
}

span.curate_icon {
	color: #aaa;
	text-shadow: 3px 3px 3px #999
}

span.info_icon {
	color: #477;
	text-shadow: 2px 2px 2px #999
}

span.subinfo_icon {
	color: #66a;
	text-shadow: 2px 2px 2px #999
}

span.info_plugin_icon {
	color: #66a;
	text-shadow: 2px 2px 2px #999
}

span.nav_icon {
	color: #66a;
	text-shadow: 2px 2px 2px #aaa
}

span.nav_icon:hover {
	color: #88c
}

span.job_icon {
	color: #a66;
	text-shadow: 3px 3px 3px #999
}

span.dataset_icon {
	color: #6a6;
	text-shadow: 3px 3px 3px #999
}

span.config_icon {
	color: #a66;
	text-shadow: 3px 3px 3px #999
}

span.warning_icon {
	color: #a66;
	text-shadow: 3px 3px 3px #999
}

span.submission_indicator {
	color: #d44
}

span.icon_button {
	display: flex;
	flex-direction: column;
	text-align: center
}

span.icon_button  a {
	text-decoration: none
}

div.icon_label {
	padding-top: 0.2em;
	font-size: 0.7em;
	line-height: 0.85em;
	text-shadow: 0 0 1px #000;
}

div.menu_item:hover span.submission_indicator {
	color: #a00
}

span.job_indicator {
	color: #d44
}

div.menu_item:hover span.job_indicator {
	color: #a00
}

span.private_data_indicator {
	color: #484
}

div.menu_item:hover span.private_data_indicator {
	color: #040
}

span.wait_message, span.dashboard_empty_message {
	color: #66a;
	line-height: 1.2em;
	font-size: 3em;
	background: -webkit-linear-gradient(#aaa, #66a);
	-webkit-background-clip: text;
	background-clip: text;
	-webkit-text-fill-color: transparent
}

span.error_message {
	color: #c33;
	font-size: 3em;
	background: -webkit-linear-gradient(#aaa, #c33);
	-webkit-background-clip: text;
	background-clip: text;
	-webkit-text-fill-color: transparent
}

span.export_button {
	color: #448;
	text-shadow: 3px 3px 3px #999
}

span.export_excel {
	color: #484;
	text-shadow: 3px 3px 3px #999
}

span.export_text {
	color: #666;
	text-shadow: 3px 3px 3px #999
}

span.export_misc {
	color: #844;
	text-shadow: 3px 3px 3px #999
}

span.export_fasta {
	color: #848;
	text-shadow: 3px 3px 3px #999
}

span.export_gff {
	color: #d60;
	text-shadow: 3px 3px 3px #999
}

span.export_archive {
	color: #f94;
	text-shadow: 3px 3px 3px #999
}

span.export_image {
	color: #47f;
	text-shadow: 3px 3px 3px #999
}

span.export_align {
	color: #64e;
	text-shadow: 3px 3px 3px #999
}

span.export_code {
	color: #903;
	text-shadow: 3px 3px 3px #999
}

span.export:hover .fa-square, span.upload:hover .fa-square {
	text-shadow: 3px 3px 3px #444
}

span.upload_button {
	color: #47f;
	text-shadow: 3px 3px 3px #999
}

span.annotation_link {
	display: inline-block;
	margin-top: 0.5em;
	margin-right: 0.3em
}

span.annotation_link a {
	padding: 0.2em;
	color: white;
	font-weight: 600;
	background: #848;
	box-shadow: 3px 3px 3px #999
}

span.annotation_link a:hover {
	background: #a6a;
	text-decoration: none
}

span.pk {
	font-size: 0.8em;
	padding: 0.2em;
	color: white;
	background: #a2bd98;
	box-shadow: 1px 1px 1px #999
}

span.browse {
	color: #080
}

a.chart_icon {
	text-decoration: none
}

span.chart_icon {
	text-shadow: 2px 2px 2px #aaa;
	cursor: pointer
}

span.file_icon {
	color: #66a;
	text-shadow: 2px 2px 2px #aaa
}

span.success {
	color: #080;
	text-shadow: 5px 5px 5px #aaa
}

span.failure {
	color: #800;
	text-shadow: 5px 5px 5px #aaa
}

span.warn {
	color: #f94;
	text-shadow: 5px 5px 5px #aaa
}

span.form_warning {
	font-weight: 600;
	color: #c44;
	background: #ff0
}

button.main {
	color: #66a
}

button.main:hover {
	color: #88c
}

button.plugin {
	color: #a6a
}

button.plugin:hover {
	color: #c8c
}

.filetype-text {
	color: white;
	font-size: 0.7em;
	font-weight: 700;
	font-family: Sans-Serif
}

.form_icon {
	display: inline;
	position: absolute;
	right: 0;
	margin: 0.5em 1em;
}

.form_icon_main {
	color: #bbb;
	background: transparent
}

.form_icon_plus {
	color: #7a7;
	top: -0.5em;
	text-shadow: 0px 0px 10px #fff
}

.form_icon_edit {
	color: #77a;
	top: -0.5em;
	text-shadow: 0px 0px 10px #fff
}

.form_icon_trash {
	color: #a77;
	top: -0.5em;
	text-shadow: 0px 0px 10px #fff
}

.form_icon_scan {
	color: #99c;
	top: -0.5em;
	text-shadow: 0px 0px 10px #fff
}

.form_icon>.fa-stack>.fa-users {
	font-size: 1.7em
}

.curate_icon_highlight {
	position: absolute;
	font-size: 2em;
	text-shadow: 0px 0px 10px #fff
}

.curate_icon_link:hover .curate_icon_highlight {
	text-shadow: 0px 0px 10px red
}

.curate_icon_plus {
	color: #080
}

.curate_icon_query {
	color: #44a
}

.curate_icon_edit {
	color: #22a
}

.curate_icon_delete {
	color: #a22
}

.curate_icon_import {
	color: #29f
}

.curate_icon_fasta {
	color: #77d
}

.curate_icon_info {
	color: #88c
}

.curate_icon_batch_edit {
	color: #44a
}

.curate_icon_link_remote {
	color: #f54
}

.curate_icon_scan_barcode {
	color: #000
}

.curate_icon_scan_query {
	color: #a22
}

.curate_icon_set {
	color: #848
}

.curate_icon_action {
	color: #484
}

.toggle_icon {
	color: #66a
}

.dropzone {
	border: dashed 3px #666;
	border-radius: 25px;
	background-color: #f0f0ff;
}

.dropzone .dz-message {
	margin: 1em 0;
	line-height: 1em;
	font-size: 2em;
	color: #aaa;
	line-height: 1em;
}

a.slide_trigger {
	background: #f0fff0;
	color: black;
	border: 1px solid #c0c0c0;
	font-size: 1em;
	text-decoration: none;
	padding: 0 0.5em;
	white-space: nowrap;
	cursor: pointer
}

.slide_panel {
	display: none;
	position: fixed;
	top: 10%;
	right: 0.5em;
	max-width: 70%;
	max-height: 80%;
	padding: 1em;
	background: #f0fff0;
	border-radius: 10px;
	border: 1px solid #ccc;
	box-shadow: 3px 3px 3px #dfdfdf;
	overflow-y: auto;
	cursor: pointer;
	z-index: 9
}

.feint {
	color: #aaa
}

.coolfieldset, .coolfieldset.expanded {
	min-width: 15em
}

.coolfieldset.collapsed {
	
}

.coolfieldset legend {
	padding-left: 13px;
	cursor: pointer
}

.coolfieldset legend, .coolfieldset.expanded legend {
	background: transparent url(/javascript/coolfieldset/expanded.gif)
		no-repeat center left;
}

.coolfieldset.collapsed legend {
	background: transparent url(/javascript/coolfieldset/collapsed.gif)
		no-repeat center left;
}

.widetable.collapsed {
	display: inline
}

.widetable.expanded {
	display: block
}

/* SLIMBOX */
#lbOverlay {
	position: fixed;
	z-index: 9999;
	left: 0;
	top: 0;
	width: 100%;
	height: 100%;
	background-color: #000;
	cursor: pointer;
}

#lbCenter, #lbBottomContainer {
	position: absolute;
	z-index: 9999;
	overflow: hidden;
	background-color: #fff;
}

.lbLoading {
	background: #fff url(/javascript/slimbox/loading.gif) no-repeat center;
}

#lbImage {
	position: absolute;
	left: 0;
	top: 0;
	border: 10px solid #fff;
	background-repeat: no-repeat;
}

#lbPrevLink, #lbNextLink {
	display: block;
	position: absolute;
	top: 0;
	width: 50%;
	outline: none;
}

#lbPrevLink {
	left: 0;
}

#lbPrevLink:hover {
	background: transparent url(/javascript/slimbox/prevlabel.gif) no-repeat
		0 15%;
}

#lbNextLink {
	right: 0;
}

#lbNextLink:hover {
	background: transparent url(/javascript/slimbox/nextlabel.gif) no-repeat
		100% 15%;
}

#lbBottom {
	font-family: Verdana, Arial, Geneva, Helvetica, sans-serif;
	font-size: 10px;
	color: #666;
	line-height: 1.4em;
	text-align: left;
	border: 10px solid #fff;
	border-top-style: none;
}

#lbCloseLink {
	display: block;
	float: right;
	width: 66px;
	height: 22px;
	background: transparent url(/javascript/slimbox/closelabel.gif)
		no-repeat center;
	margin: 5px 0;
	outline: none;
}

#lbCaption, #lbNumber {
	margin-right: 71px
}

#lbCaption {
	font-weight: bold
}

.ui-multiselect-menu {
	z-index: 10
}

.ui-multiselect {
	max-width: 20em
}

.ui-multiselect-all {
	font-size: 0.8em
}

.ui-multiselect-none {
	font-size: 0.8em
}

.ui-multiselect-filter {
	float: none
}

.ui-helper-reset {
	margin-top: 0.5em
}

.progressLabel {
	position: absolute;
	left: 5px;
	top: 0;
	color: #333;
	width: 5em
}

#progressbar {
	border-image: linear-gradient(to right, #eee 0em, #909cd0 18em) 1;
}

.ui-progressbar-value {
	background: #ccc;
	background-image: linear-gradient(to right, #f0f2f0 0em, #000c40 18em);
}

/* Responsive design */
@media only screen and (max-width:1450px) {
	.form_icon {
		display: none
	}
	div.queryform, div#queryform {
		padding-right: 0
	}
}

@media only screen and (min-width:1450px) {
	div.index_panel_sequences a.link_box {
		width: 270px;
	}
}

@media only screen and (max-width:1250px) {
	div.index_panel_sequences {
		flex-direction: row;
		justify-content: center;
	}
	div.index_panel_sequences a.link_box {
		width: 75%;
	}
	div.index_panel_sequences h2 {
		max-width: 100%;
		padding: 0 2em;
	}
	a.link_box {
		height: 120px
	}
	.resize_seq, pre.alignment, pre.sixpack {
		font-size: 0.9em
	}
}

@media only screen and (max-width:1040px) {
	.resize_seq, pre.alignment, pre.sixpack {
		font-size: 0.8em
	}
}

@media only screen and (max-width:800px) {
	h1 {
		font-size: 2em;
		padding-top: 0.5em
	}
	h2 {
		font-size: 1.4em
	}
	div#scheme_loci_add {
		float: left
	}
	div#alleles {
		float: left;
		width: 95%
	}
	div#isolate_update {
		width: 95%
	}
	button.page_number {
		display: none
	}
	button.pagebar_selected {
		display: inline
	}
	button.pagebar_adjacent {
		display: inline
	}
	button.pagebar_adjacentplus1 {
		display: inline
	}
	a.link_box {
		height: 150px
	}
	div.icon_label {
		display: none
	}
}

@media only screen and (max-width:677px) {
	div.dashboard_element_width3 {
		width: 612px
	}
}

@media only screen and (max-width:600px) {
	div.main_content {
		width: calc(100vw - 20px)
	}
	.data dt {
		float: none;
		clear: both;
		width: initial;
		text-align: initial
	}
	.data dd {
		margin: initial
	}
	button.pagebar_adjacentplus1 {
		display: none
	}
	div.login_container {
		margin: 10px 10px 0 10px
	}
	div.registration_buttons {
		margin: 0
	}
}

/* @media only screen and (max-width:536px) {
	div.dashboard_element_width2 {
		width: 458px
	}
} */
@media only screen and (max-width:450px) {
	div.curategroup {
		min-width: 85%
	}
	div#admin_grid {
		margin-right: initial;
		margin-top: 150px
	}
}

@media only screen and (max-width:360px) {
	.launchbutton {
		font-size: 1.1em
	}
	button.pagebar_adjacent {
		display: none
	}
}<|MERGE_RESOLUTION|>--- conflicted
+++ resolved
@@ -591,11 +591,7 @@
 	position: relative;
 	text-align: right;
 	-moz-opacity: 0;
-<<<<<<< HEAD
 	filter: alpha(opacity = 0);
-=======
-	filter: alpha(opacity=0);
->>>>>>> 6f03986a
 	opacity: 0;
 	z-index: 2;
 	height: 3em;
@@ -1344,7 +1340,7 @@
 }
 
 div.new_item {
-	visibility:hidden
+	visibility: hidden
 }
 
 .item {
@@ -1455,7 +1451,7 @@
 }
 
 div.hide_border {
-	border:0
+	border: 0
 }
 
 .modal {
